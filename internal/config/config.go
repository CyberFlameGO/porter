package config

import (
	"log"
	"time"

	"github.com/joeshaw/envdecode"
)

// Conf is the configuration for the Go server
type Conf struct {
	Debug  bool `env:"DEBUG,default=false"`
	Server ServerConf
	Db     DBConf
	K8s    K8sConf
	Redis  RedisConf
}

// ServerConf is the server configuration
type ServerConf struct {
	ServerURL      string        `env:"SERVER_URL,default=http://localhost:8080"`
	Port           int           `env:"SERVER_PORT,default=8080"`
	StaticFilePath string        `env:"STATIC_FILE_PATH,default=/porter/static"`
	CookieName     string        `env:"COOKIE_NAME,default=porter"`
	CookieSecret   []byte        `env:"COOKIE_SECRET,default=secret"`
	TimeoutRead    time.Duration `env:"SERVER_TIMEOUT_READ,default=5s"`
	TimeoutWrite   time.Duration `env:"SERVER_TIMEOUT_WRITE,default=10s"`
	TimeoutIdle    time.Duration `env:"SERVER_TIMEOUT_IDLE,default=15s"`
	IsLocal        bool          `env:"IS_LOCAL,default=false"`
	IsTesting      bool          `env:"IS_TESTING,default=false"`

	DefaultHelmRepoURL string `env:"HELM_REPO_URL,default=https://porter-dev.github.io/chart-repo/"`

	GithubClientID     string `env:"GITHUB_CLIENT_ID"`
	GithubClientSecret string `env:"GITHUB_CLIENT_SECRET"`

<<<<<<< HEAD
	ProvisionerImageTag string `env:"PROV_IMAGE_TAG,default-latest"`
=======
	DOClientID          string `env:"DO_CLIENT_ID"`
	DOClientSecret      string `env:"DO_CLIENT_SECRET"`
	ProvisionerImageTag string `env:"PROV_IMAGE_TAG,default=latest"`
>>>>>>> 88f139fe
}

// DBConf is the database configuration: if generated from environment variables,
// it assumes the default docker-compose configuration is used
type DBConf struct {
	// EncryptionKey is the key to use for sensitive values that are encrypted at rest
	EncryptionKey string `env:"ENCRYPTION_KEY,default=__random_strong_encryption_key__"`

	Host     string `env:"DB_HOST,default=postgres"`
	Port     int    `env:"DB_PORT,default=5432"`
	Username string `env:"DB_USER,default=porter"`
	Password string `env:"DB_PASS,default=porter"`
	DbName   string `env:"DB_NAME,default=porter"`

	SQLLite     bool   `env:"SQL_LITE,default=false"`
	SQLLitePath string `env:"SQL_LITE_PATH,default=/porter/porter.db"`
}

// K8sConf is the global configuration for the k8s agents
type K8sConf struct {
	IsTesting bool `env:"K8S_IS_TESTING,default=false"`
}

// FromEnv generates a configuration from environment variables
func FromEnv() *Conf {
	var c Conf

	if err := envdecode.StrictDecode(&c); err != nil {
		log.Fatalf("Failed to decode: %s", err)
	}

	return &c
}<|MERGE_RESOLUTION|>--- conflicted
+++ resolved
@@ -34,13 +34,9 @@
 	GithubClientID     string `env:"GITHUB_CLIENT_ID"`
 	GithubClientSecret string `env:"GITHUB_CLIENT_SECRET"`
 
-<<<<<<< HEAD
-	ProvisionerImageTag string `env:"PROV_IMAGE_TAG,default-latest"`
-=======
 	DOClientID          string `env:"DO_CLIENT_ID"`
 	DOClientSecret      string `env:"DO_CLIENT_SECRET"`
 	ProvisionerImageTag string `env:"PROV_IMAGE_TAG,default=latest"`
->>>>>>> 88f139fe
 }
 
 // DBConf is the database configuration: if generated from environment variables,
