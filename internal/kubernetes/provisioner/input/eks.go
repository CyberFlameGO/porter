package input

import (
	"encoding/json"
)

type EKS struct {
<<<<<<< HEAD
	AWSRegion    string `json:"aws_region"`
	AWSAccessKey string `json:"aws_access_key"`
	AWSSecretKey string `json:"aws_secret_key"`
	ClusterName  string `json:"cluster_name"`
	MachineType  string `json:"machine_type"`
=======
	AWSRegion   string `json:"aws_region"`
	ClusterName string `json:"cluster_name"`
>>>>>>> f50e8638
}

func (eks *EKS) GetInput() ([]byte, error) {
	return json.Marshal(eks)
}

func GetEKSInput(bytes []byte) (*EKS, error) {
	res := &EKS{}

	err := json.Unmarshal(bytes, res)

	return res, err
}<|MERGE_RESOLUTION|>--- conflicted
+++ resolved
@@ -5,16 +5,8 @@
 )
 
 type EKS struct {
-<<<<<<< HEAD
-	AWSRegion    string `json:"aws_region"`
-	AWSAccessKey string `json:"aws_access_key"`
-	AWSSecretKey string `json:"aws_secret_key"`
-	ClusterName  string `json:"cluster_name"`
-	MachineType  string `json:"machine_type"`
-=======
 	AWSRegion   string `json:"aws_region"`
 	ClusterName string `json:"cluster_name"`
->>>>>>> f50e8638
 }
 
 func (eks *EKS) GetInput() ([]byte, error) {
