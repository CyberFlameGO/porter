--- conflicted
+++ resolved
@@ -30,11 +30,8 @@
 	EKS  InfraOption = "eks"
 	GCR  InfraOption = "gcr"
 	GKE  InfraOption = "gke"
-<<<<<<< HEAD
 	DOCR InfraOption = "docr"
 	DOKS InfraOption = "doks"
-=======
->>>>>>> 7f57b613
 )
 
 // Conf is the config required to start a provisioner container
@@ -58,14 +55,11 @@
 	// GKE
 	GCP *gcp.Conf
 	GKE *gke.Conf
-<<<<<<< HEAD
 
 	// DO
 	DO   *do.Conf
 	DOCR *docr.Conf
 	DOKS *doks.Conf
-=======
->>>>>>> 7f57b613
 }
 
 type ProvisionerOperation string
@@ -119,7 +113,6 @@
 		args = []string{operation, "gke"}
 		env = conf.GCP.AttachGCPEnv(env)
 		env = conf.GKE.AttachGKEEnv(env)
-<<<<<<< HEAD
 	} else if conf.Kind == DOCR {
 		args = []string{operation, "docr"}
 		env = conf.DO.AttachDOEnv(env)
@@ -128,8 +121,6 @@
 		args = []string{operation, "doks"}
 		env = conf.DO.AttachDOEnv(env)
 		env = conf.DOKS.AttachDOKSEnv(env)
-=======
->>>>>>> 7f57b613
 	}
 
 	return &batchv1.Job{
