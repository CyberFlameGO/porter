package kubernetes

import (
	"bufio"
	"bytes"
	"context"
	"fmt"
	"io"
	"strings"

	"github.com/porter-dev/porter/internal/kubernetes/provisioner"
	"github.com/porter-dev/porter/internal/kubernetes/provisioner/aws"
	"github.com/porter-dev/porter/internal/kubernetes/provisioner/aws/ecr"
	"github.com/porter-dev/porter/internal/kubernetes/provisioner/aws/eks"
<<<<<<< HEAD
=======
	"github.com/porter-dev/porter/internal/kubernetes/provisioner/do"
	"github.com/porter-dev/porter/internal/kubernetes/provisioner/do/docr"
	"github.com/porter-dev/porter/internal/kubernetes/provisioner/do/doks"
>>>>>>> 88f139fe
	"github.com/porter-dev/porter/internal/kubernetes/provisioner/gcp"
	"github.com/porter-dev/porter/internal/kubernetes/provisioner/gcp/gke"
	"github.com/porter-dev/porter/internal/models"
	"github.com/porter-dev/porter/internal/models/integrations"
	"github.com/porter-dev/porter/internal/oauth"
	"github.com/porter-dev/porter/internal/registry"
	"github.com/porter-dev/porter/internal/repository"
	"golang.org/x/oauth2"

	"github.com/gorilla/websocket"
	"github.com/porter-dev/porter/internal/helm/grapher"
	appsv1 "k8s.io/api/apps/v1"
	batchv1 "k8s.io/api/batch/v1"
	v1 "k8s.io/api/core/v1"
	v1beta1 "k8s.io/api/extensions/v1beta1"
	"k8s.io/apimachinery/pkg/api/errors"
	metav1 "k8s.io/apimachinery/pkg/apis/meta/v1"
	"k8s.io/cli-runtime/pkg/genericclioptions"
	"k8s.io/client-go/informers"
	"k8s.io/client-go/kubernetes"
	"k8s.io/client-go/tools/cache"

	"github.com/porter-dev/porter/internal/config"
)

// Agent is a Kubernetes agent for performing operations that interact with the
// api server
type Agent struct {
	RESTClientGetter genericclioptions.RESTClientGetter
	Clientset        kubernetes.Interface
}

type Message struct {
	EventType string
	Object    interface{}
	Kind      string
}

type ListOptions struct {
	FieldSelector string
}

// ListNamespaces simply lists namespaces
func (a *Agent) ListNamespaces() (*v1.NamespaceList, error) {
	return a.Clientset.CoreV1().Namespaces().List(
		context.TODO(),
		metav1.ListOptions{},
	)
}

// GetIngress gets ingress given the name and namespace
func (a *Agent) GetIngress(namespace string, name string) (*v1beta1.Ingress, error) {
	return a.Clientset.ExtensionsV1beta1().Ingresses(namespace).Get(
		context.TODO(),
		name,
		metav1.GetOptions{},
	)
}

// GetDeployment gets the deployment given the name and namespace
func (a *Agent) GetDeployment(c grapher.Object) (*appsv1.Deployment, error) {
	return a.Clientset.AppsV1().Deployments(c.Namespace).Get(
		context.TODO(),
		c.Name,
		metav1.GetOptions{},
	)
}

// GetStatefulSet gets the statefulset given the name and namespace
func (a *Agent) GetStatefulSet(c grapher.Object) (*appsv1.StatefulSet, error) {
	return a.Clientset.AppsV1().StatefulSets(c.Namespace).Get(
		context.TODO(),
		c.Name,
		metav1.GetOptions{},
	)
}

// GetReplicaSet gets the replicaset given the name and namespace
func (a *Agent) GetReplicaSet(c grapher.Object) (*appsv1.ReplicaSet, error) {
	return a.Clientset.AppsV1().ReplicaSets(c.Namespace).Get(
		context.TODO(),
		c.Name,
		metav1.GetOptions{},
	)
}

// GetDaemonSet gets the daemonset by name and namespace
func (a *Agent) GetDaemonSet(c grapher.Object) (*appsv1.DaemonSet, error) {
	return a.Clientset.AppsV1().DaemonSets(c.Namespace).Get(
		context.TODO(),
		c.Name,
		metav1.GetOptions{},
	)
}

// GetPodsByLabel retrieves pods with matching labels
func (a *Agent) GetPodsByLabel(selector string) (*v1.PodList, error) {
	// Search in all namespaces for matching pods
	return a.Clientset.CoreV1().Pods("").List(
		context.TODO(),
		metav1.ListOptions{
			LabelSelector: selector,
		},
	)
}

// GetPodLogs streams real-time logs from a given pod.
func (a *Agent) GetPodLogs(namespace string, name string, conn *websocket.Conn) error {
	tails := int64(400)

	// follow logs
	podLogOpts := v1.PodLogOptions{
		Follow:    true,
		TailLines: &tails,
	}
	req := a.Clientset.CoreV1().Pods(namespace).GetLogs(name, &podLogOpts)
	podLogs, err := req.Stream(context.TODO())
	if err != nil {
		return fmt.Errorf("Cannot open log stream for pod %s", name)
	}
	defer podLogs.Close()

	r := bufio.NewReader(podLogs)
	errorchan := make(chan error)

	go func() {
		// listens for websocket closing handshake
		for {
			if _, _, err := conn.ReadMessage(); err != nil {
				defer conn.Close()
				errorchan <- nil
				fmt.Println("Successfully closed log stream")
				return
			}
		}
	}()

	go func() {
		for {
			select {
			case <-errorchan:
				defer close(errorchan)
				return
			default:
			}

			bytes, err := r.ReadBytes('\n')
			if writeErr := conn.WriteMessage(websocket.TextMessage, bytes); writeErr != nil {
				errorchan <- writeErr
				return
			}
			if err != nil {
				if err != io.EOF {
					errorchan <- err
					return
				}
				errorchan <- nil
				return
			}
		}
	}()

	for {
		select {
		case err = <-errorchan:
			return err
		}
	}
}

// StreamControllerStatus streams controller status. Supports Deployment, StatefulSet, ReplicaSet, and DaemonSet
// TODO: Support Jobs
func (a *Agent) StreamControllerStatus(conn *websocket.Conn, kind string) error {
	factory := informers.NewSharedInformerFactory(
		a.Clientset,
		0,
	)
	var informer cache.SharedInformer

	// Spins up an informer depending on kind. Convert to lowercase for robustness
	switch strings.ToLower(kind) {
	case "deployment":
		informer = factory.Apps().V1().Deployments().Informer()
	case "statefulset":
		informer = factory.Apps().V1().StatefulSets().Informer()
	case "replicaset":
		informer = factory.Apps().V1().ReplicaSets().Informer()
	case "daemonset":
		informer = factory.Apps().V1().DaemonSets().Informer()
	}

	stopper := make(chan struct{})
	errorchan := make(chan error)
	defer close(errorchan)

	informer.AddEventHandler(cache.ResourceEventHandlerFuncs{
		UpdateFunc: func(oldObj, newObj interface{}) {
			msg := Message{
				EventType: "UPDATE",
				Object:    newObj,
				Kind:      strings.ToLower(kind),
			}
			if writeErr := conn.WriteJSON(msg); writeErr != nil {
				errorchan <- writeErr
				return
			}
		},
	})

	go func() {
		// listens for websocket closing handshake
		for {
			if _, _, err := conn.ReadMessage(); err != nil {
				defer conn.Close()
				defer close(stopper)
				defer fmt.Println("Successfully closed controller status stream")
				errorchan <- nil
				return
			}
		}
	}()

	go informer.Run(stopper)

	for {
		select {
		case err := <-errorchan:
			return err
		}
	}
}

// ProvisionECR spawns a new provisioning pod that creates an ECR instance
func (a *Agent) ProvisionECR(
	projectID uint,
	awsConf *integrations.AWSIntegration,
	ecrName string,
<<<<<<< HEAD
=======
	repo repository.Repository,
>>>>>>> 88f139fe
	infra *models.Infra,
	operation provisioner.ProvisionerOperation,
	pgConf *config.DBConf,
	redisConf *config.RedisConf,
	provImageTag string,
) (*batchv1.Job, error) {
<<<<<<< HEAD
	id := infra.GetID()
=======
	id := infra.GetUniqueName()
>>>>>>> 88f139fe
	prov := &provisioner.Conf{
		ID:                  id,
		Name:                fmt.Sprintf("prov-%s-%s", id, string(operation)),
		Kind:                provisioner.ECR,
		Operation:           operation,
		Redis:               redisConf,
		Postgres:            pgConf,
		ProvisionerImageTag: provImageTag,
<<<<<<< HEAD
=======
		LastApplied:         infra.LastApplied,
>>>>>>> 88f139fe
		AWS: &aws.Conf{
			AWSRegion:          awsConf.AWSRegion,
			AWSAccessKeyID:     string(awsConf.AWSAccessKeyID),
			AWSSecretAccessKey: string(awsConf.AWSSecretAccessKey),
		},
		ECR: &ecr.Conf{
			ECRName: ecrName,
		},
	}

	return a.provision(prov, infra, repo)
}

// ProvisionEKS spawns a new provisioning pod that creates an EKS instance
func (a *Agent) ProvisionEKS(
	projectID uint,
	awsConf *integrations.AWSIntegration,
	eksName string,
<<<<<<< HEAD
=======
	repo repository.Repository,
>>>>>>> 88f139fe
	infra *models.Infra,
	operation provisioner.ProvisionerOperation,
	pgConf *config.DBConf,
	redisConf *config.RedisConf,
	provImageTag string,
) (*batchv1.Job, error) {
<<<<<<< HEAD
	id := infra.GetID()
=======
	id := infra.GetUniqueName()
>>>>>>> 88f139fe
	prov := &provisioner.Conf{
		ID:                  id,
		Name:                fmt.Sprintf("prov-%s-%s", id, string(operation)),
		Kind:                provisioner.EKS,
		Operation:           operation,
		Redis:               redisConf,
		Postgres:            pgConf,
		ProvisionerImageTag: provImageTag,
<<<<<<< HEAD
=======
		LastApplied:         infra.LastApplied,
>>>>>>> 88f139fe
		AWS: &aws.Conf{
			AWSRegion:          awsConf.AWSRegion,
			AWSAccessKeyID:     string(awsConf.AWSAccessKeyID),
			AWSSecretAccessKey: string(awsConf.AWSSecretAccessKey),
		},
		EKS: &eks.Conf{
			ClusterName: eksName,
		},
	}

	return a.provision(prov, infra, repo)
}

// ProvisionGCR spawns a new provisioning pod that creates a GCR instance
func (a *Agent) ProvisionGCR(
	projectID uint,
	gcpConf *integrations.GCPIntegration,
	repo repository.Repository,
	infra *models.Infra,
	operation provisioner.ProvisionerOperation,
	pgConf *config.DBConf,
	redisConf *config.RedisConf,
	provImageTag string,
) (*batchv1.Job, error) {
	id := infra.GetUniqueName()
	prov := &provisioner.Conf{
		ID:                  id,
		Name:                fmt.Sprintf("prov-%s-%s", id, string(operation)),
		Kind:                provisioner.GCR,
		Operation:           operation,
		Redis:               redisConf,
		Postgres:            pgConf,
		ProvisionerImageTag: provImageTag,
		LastApplied:         infra.LastApplied,
		GCP: &gcp.Conf{
			GCPRegion:    gcpConf.GCPRegion,
			GCPProjectID: gcpConf.GCPProjectID,
			GCPKeyData:   string(gcpConf.GCPKeyData),
		},
	}

	return a.provision(prov, infra, repo)
}

// ProvisionGKE spawns a new provisioning pod that creates a GKE instance
func (a *Agent) ProvisionGKE(
	projectID uint,
	gcpConf *integrations.GCPIntegration,
	gkeName string,
	repo repository.Repository,
	infra *models.Infra,
	operation provisioner.ProvisionerOperation,
	pgConf *config.DBConf,
	redisConf *config.RedisConf,
	provImageTag string,
) (*batchv1.Job, error) {
	id := infra.GetUniqueName()
	prov := &provisioner.Conf{
		ID:                  id,
		Name:                fmt.Sprintf("prov-%s-%s", id, string(operation)),
		Kind:                provisioner.GKE,
		Operation:           operation,
		Redis:               redisConf,
		Postgres:            pgConf,
		ProvisionerImageTag: provImageTag,
		LastApplied:         infra.LastApplied,
		GCP: &gcp.Conf{
			GCPRegion:    gcpConf.GCPRegion,
			GCPProjectID: gcpConf.GCPProjectID,
			GCPKeyData:   string(gcpConf.GCPKeyData),
		},
		GKE: &gke.Conf{
			ClusterName: gkeName,
		},
	}

	return a.provision(prov, infra, repo)
}

// ProvisionDOCR spawns a new provisioning pod that creates a DOCR instance
func (a *Agent) ProvisionDOCR(
	projectID uint,
	doConf *integrations.OAuthIntegration,
	doAuth *oauth2.Config,
	repo repository.Repository,
	docrName, docrSubscriptionTier string,
	infra *models.Infra,
	operation provisioner.ProvisionerOperation,
	pgConf *config.DBConf,
	redisConf *config.RedisConf,
	provImageTag string,
) (*batchv1.Job, error) {
	// get the token
	oauthInt, err := repo.OAuthIntegration.ReadOAuthIntegration(
		infra.DOIntegrationID,
	)

	if err != nil {
		return nil, err
	}

	tok, _, err := oauth.GetAccessToken(oauthInt, doAuth, repo)

	if err != nil {
		return nil, err
	}

	id := infra.GetUniqueName()
	prov := &provisioner.Conf{
		ID:                  id,
		Name:                fmt.Sprintf("prov-%s-%s", id, string(operation)),
		Kind:                provisioner.DOCR,
		Operation:           operation,
		Redis:               redisConf,
		Postgres:            pgConf,
		ProvisionerImageTag: provImageTag,
		LastApplied:         infra.LastApplied,
		DO: &do.Conf{
			DOToken: tok,
		},
		DOCR: &docr.Conf{
			DOCRName:             docrName,
			DOCRSubscriptionTier: docrSubscriptionTier,
		},
	}

	return a.provision(prov, infra, repo)
}

// ProvisionDOKS spawns a new provisioning pod that creates a DOKS instance
func (a *Agent) ProvisionDOKS(
	projectID uint,
	doConf *integrations.OAuthIntegration,
	doAuth *oauth2.Config,
	repo repository.Repository,
	doRegion, doksClusterName string,
	infra *models.Infra,
	operation provisioner.ProvisionerOperation,
	pgConf *config.DBConf,
	redisConf *config.RedisConf,
	provImageTag string,
) (*batchv1.Job, error) {
	// get the token
	oauthInt, err := repo.OAuthIntegration.ReadOAuthIntegration(
		infra.DOIntegrationID,
	)

	if err != nil {
		return nil, err
	}

	tok, _, err := oauth.GetAccessToken(oauthInt, doAuth, repo)

	if err != nil {
		return nil, err
	}

	id := infra.GetUniqueName()
	prov := &provisioner.Conf{
		ID:                  id,
		Name:                fmt.Sprintf("prov-%s-%s", id, string(operation)),
		Kind:                provisioner.DOKS,
		Operation:           operation,
		Redis:               redisConf,
		Postgres:            pgConf,
		LastApplied:         infra.LastApplied,
		ProvisionerImageTag: provImageTag,
		DO: &do.Conf{
			DOToken: tok,
		},
		DOKS: &doks.Conf{
			DORegion:        doRegion,
			DOKSClusterName: doksClusterName,
		},
	}

	return a.provision(prov, infra, repo)
}

// ProvisionGCR spawns a new provisioning pod that creates a GCR instance
func (a *Agent) ProvisionGCR(
	projectID uint,
	gcpConf *integrations.GCPIntegration,
	infra *models.Infra,
	operation provisioner.ProvisionerOperation,
	pgConf *config.DBConf,
	redisConf *config.RedisConf,
	provImageTag string,
) (*batchv1.Job, error) {
	id := infra.GetID()
	prov := &provisioner.Conf{
		ID:                  id,
		Name:                fmt.Sprintf("prov-%s-%s", id, string(operation)),
		Kind:                provisioner.GCR,
		Operation:           operation,
		Redis:               redisConf,
		Postgres:            pgConf,
		ProvisionerImageTag: provImageTag,
		GCP: &gcp.Conf{
			GCPRegion:    gcpConf.GCPRegion,
			GCPProjectID: gcpConf.GCPProjectID,
			GCPKeyData:   string(gcpConf.GCPKeyData),
		},
	}

	return a.provision(prov)
}

// ProvisionGKE spawns a new provisioning pod that creates a GKE instance
func (a *Agent) ProvisionGKE(
	projectID uint,
	gcpConf *integrations.GCPIntegration,
	gkeName string,
	infra *models.Infra,
	operation provisioner.ProvisionerOperation,
	pgConf *config.DBConf,
	redisConf *config.RedisConf,
	provImageTag string,
) (*batchv1.Job, error) {
	id := infra.GetID()
	prov := &provisioner.Conf{
		ID:                  id,
		Name:                fmt.Sprintf("prov-%s-%s", id, string(operation)),
		Kind:                provisioner.GKE,
		Operation:           operation,
		Redis:               redisConf,
		Postgres:            pgConf,
		ProvisionerImageTag: provImageTag,
		GCP: &gcp.Conf{
			GCPRegion:    gcpConf.GCPRegion,
			GCPProjectID: gcpConf.GCPProjectID,
			GCPKeyData:   string(gcpConf.GCPKeyData),
		},
		GKE: &gke.Conf{
			ClusterName: gkeName,
		},
	}

	return a.provision(prov)
}

// ProvisionTest spawns a new provisioning pod that tests provisioning
func (a *Agent) ProvisionTest(
	projectID uint,
	infra *models.Infra,
	repo repository.Repository,
	operation provisioner.ProvisionerOperation,
	pgConf *config.DBConf,
	redisConf *config.RedisConf,
	provImageTag string,
) (*batchv1.Job, error) {
	id := infra.GetUniqueName()

	prov := &provisioner.Conf{
<<<<<<< HEAD
		ID:                  fmt.Sprintf("%s-%d", "testing", projectID),
		Name:                fmt.Sprintf("prov-%s-%d-%s", "testing", projectID, string(operation)),
=======
		ID:                  id,
		Name:                fmt.Sprintf("prov-%s-%s", id, string(operation)),
>>>>>>> 88f139fe
		Operation:           operation,
		Kind:                provisioner.Test,
		Redis:               redisConf,
		Postgres:            pgConf,
		ProvisionerImageTag: provImageTag,
	}

	return a.provision(prov, infra, repo)
}

func (a *Agent) provision(
	prov *provisioner.Conf,
	infra *models.Infra,
	repo repository.Repository,
) (*batchv1.Job, error) {
	prov.Namespace = "default"

	job, err := prov.GetProvisionerJobTemplate()

	if err != nil {
		return nil, err
	}

	job, err = a.Clientset.BatchV1().Jobs(prov.Namespace).Create(
		context.TODO(),
		job,
		metav1.CreateOptions{},
	)

	if err != nil {
		return nil, err
	}

	infra.LastApplied = prov.LastApplied
	infra, err = repo.Infra.UpdateInfra(infra)

	if err != nil {
		return nil, err
	}

	return job, nil
}

// CreateImagePullSecrets will create the required image pull secrets and
// return a map from the registry name to the name of the secret.
func (a *Agent) CreateImagePullSecrets(
	repo repository.Repository,
	namespace string,
	linkedRegs map[string]*models.Registry,
	doAuth *oauth2.Config,
) (map[string]string, error) {
	res := make(map[string]string)

	for key, val := range linkedRegs {
		_reg := registry.Registry(*val)

		data, err := _reg.GetDockerConfigJSON(repo, doAuth)

		if err != nil {
			return nil, err
		}

		secretName := fmt.Sprintf("porter-%s-%d", val.Externalize().Service, val.ID)

		secret, err := a.Clientset.CoreV1().Secrets(namespace).Get(
			context.TODO(),
			secretName,
			metav1.GetOptions{},
		)

		// if not found, create the secret
		if err != nil && errors.IsNotFound(err) {
			_, err = a.Clientset.CoreV1().Secrets(namespace).Create(
				context.TODO(),
				&v1.Secret{
					ObjectMeta: metav1.ObjectMeta{
						Name: secretName,
					},
					Data: map[string][]byte{
						string(v1.DockerConfigJsonKey): data,
					},
					Type: v1.SecretTypeDockerConfigJson,
				},
				metav1.CreateOptions{},
			)

			if err != nil {
				return nil, err
			}

			// add secret name to the map
			res[key] = secretName

			continue
		} else if err != nil {
			return nil, err
		}

		// otherwise, check that the secret contains the correct data: if
		// if doesn't, update it
		if !bytes.Equal(secret.Data[v1.DockerConfigJsonKey], data) {
			_, err := a.Clientset.CoreV1().Secrets(namespace).Update(
				context.TODO(),
				&v1.Secret{
					ObjectMeta: metav1.ObjectMeta{
						Name: secretName,
					},
					Data: map[string][]byte{
						string(v1.DockerConfigJsonKey): data,
					},
					Type: v1.SecretTypeDockerConfigJson,
				},
				metav1.UpdateOptions{},
			)

			if err != nil {
				return nil, err
			}
		}

		// add secret name to the map
		res[key] = secretName
	}

	return res, nil
}<|MERGE_RESOLUTION|>--- conflicted
+++ resolved
@@ -12,12 +12,9 @@
 	"github.com/porter-dev/porter/internal/kubernetes/provisioner/aws"
 	"github.com/porter-dev/porter/internal/kubernetes/provisioner/aws/ecr"
 	"github.com/porter-dev/porter/internal/kubernetes/provisioner/aws/eks"
-<<<<<<< HEAD
-=======
 	"github.com/porter-dev/porter/internal/kubernetes/provisioner/do"
 	"github.com/porter-dev/porter/internal/kubernetes/provisioner/do/docr"
 	"github.com/porter-dev/porter/internal/kubernetes/provisioner/do/doks"
->>>>>>> 88f139fe
 	"github.com/porter-dev/porter/internal/kubernetes/provisioner/gcp"
 	"github.com/porter-dev/porter/internal/kubernetes/provisioner/gcp/gke"
 	"github.com/porter-dev/porter/internal/models"
@@ -255,21 +252,14 @@
 	projectID uint,
 	awsConf *integrations.AWSIntegration,
 	ecrName string,
-<<<<<<< HEAD
-=======
-	repo repository.Repository,
->>>>>>> 88f139fe
+	repo repository.Repository,
 	infra *models.Infra,
 	operation provisioner.ProvisionerOperation,
 	pgConf *config.DBConf,
 	redisConf *config.RedisConf,
 	provImageTag string,
 ) (*batchv1.Job, error) {
-<<<<<<< HEAD
-	id := infra.GetID()
-=======
 	id := infra.GetUniqueName()
->>>>>>> 88f139fe
 	prov := &provisioner.Conf{
 		ID:                  id,
 		Name:                fmt.Sprintf("prov-%s-%s", id, string(operation)),
@@ -278,10 +268,7 @@
 		Redis:               redisConf,
 		Postgres:            pgConf,
 		ProvisionerImageTag: provImageTag,
-<<<<<<< HEAD
-=======
 		LastApplied:         infra.LastApplied,
->>>>>>> 88f139fe
 		AWS: &aws.Conf{
 			AWSRegion:          awsConf.AWSRegion,
 			AWSAccessKeyID:     string(awsConf.AWSAccessKeyID),
@@ -300,21 +287,14 @@
 	projectID uint,
 	awsConf *integrations.AWSIntegration,
 	eksName string,
-<<<<<<< HEAD
-=======
-	repo repository.Repository,
->>>>>>> 88f139fe
+	repo repository.Repository,
 	infra *models.Infra,
 	operation provisioner.ProvisionerOperation,
 	pgConf *config.DBConf,
 	redisConf *config.RedisConf,
 	provImageTag string,
 ) (*batchv1.Job, error) {
-<<<<<<< HEAD
-	id := infra.GetID()
-=======
 	id := infra.GetUniqueName()
->>>>>>> 88f139fe
 	prov := &provisioner.Conf{
 		ID:                  id,
 		Name:                fmt.Sprintf("prov-%s-%s", id, string(operation)),
@@ -323,10 +303,7 @@
 		Redis:               redisConf,
 		Postgres:            pgConf,
 		ProvisionerImageTag: provImageTag,
-<<<<<<< HEAD
-=======
 		LastApplied:         infra.LastApplied,
->>>>>>> 88f139fe
 		AWS: &aws.Conf{
 			AWSRegion:          awsConf.AWSRegion,
 			AWSAccessKeyID:     string(awsConf.AWSAccessKeyID),
@@ -506,88 +483,21 @@
 	return a.provision(prov, infra, repo)
 }
 
-// ProvisionGCR spawns a new provisioning pod that creates a GCR instance
-func (a *Agent) ProvisionGCR(
+// ProvisionTest spawns a new provisioning pod that tests provisioning
+func (a *Agent) ProvisionTest(
 	projectID uint,
-	gcpConf *integrations.GCPIntegration,
-	infra *models.Infra,
+	infra *models.Infra,
+	repo repository.Repository,
 	operation provisioner.ProvisionerOperation,
 	pgConf *config.DBConf,
 	redisConf *config.RedisConf,
 	provImageTag string,
 ) (*batchv1.Job, error) {
-	id := infra.GetID()
+	id := infra.GetUniqueName()
+
 	prov := &provisioner.Conf{
 		ID:                  id,
 		Name:                fmt.Sprintf("prov-%s-%s", id, string(operation)),
-		Kind:                provisioner.GCR,
-		Operation:           operation,
-		Redis:               redisConf,
-		Postgres:            pgConf,
-		ProvisionerImageTag: provImageTag,
-		GCP: &gcp.Conf{
-			GCPRegion:    gcpConf.GCPRegion,
-			GCPProjectID: gcpConf.GCPProjectID,
-			GCPKeyData:   string(gcpConf.GCPKeyData),
-		},
-	}
-
-	return a.provision(prov)
-}
-
-// ProvisionGKE spawns a new provisioning pod that creates a GKE instance
-func (a *Agent) ProvisionGKE(
-	projectID uint,
-	gcpConf *integrations.GCPIntegration,
-	gkeName string,
-	infra *models.Infra,
-	operation provisioner.ProvisionerOperation,
-	pgConf *config.DBConf,
-	redisConf *config.RedisConf,
-	provImageTag string,
-) (*batchv1.Job, error) {
-	id := infra.GetID()
-	prov := &provisioner.Conf{
-		ID:                  id,
-		Name:                fmt.Sprintf("prov-%s-%s", id, string(operation)),
-		Kind:                provisioner.GKE,
-		Operation:           operation,
-		Redis:               redisConf,
-		Postgres:            pgConf,
-		ProvisionerImageTag: provImageTag,
-		GCP: &gcp.Conf{
-			GCPRegion:    gcpConf.GCPRegion,
-			GCPProjectID: gcpConf.GCPProjectID,
-			GCPKeyData:   string(gcpConf.GCPKeyData),
-		},
-		GKE: &gke.Conf{
-			ClusterName: gkeName,
-		},
-	}
-
-	return a.provision(prov)
-}
-
-// ProvisionTest spawns a new provisioning pod that tests provisioning
-func (a *Agent) ProvisionTest(
-	projectID uint,
-	infra *models.Infra,
-	repo repository.Repository,
-	operation provisioner.ProvisionerOperation,
-	pgConf *config.DBConf,
-	redisConf *config.RedisConf,
-	provImageTag string,
-) (*batchv1.Job, error) {
-	id := infra.GetUniqueName()
-
-	prov := &provisioner.Conf{
-<<<<<<< HEAD
-		ID:                  fmt.Sprintf("%s-%d", "testing", projectID),
-		Name:                fmt.Sprintf("prov-%s-%d-%s", "testing", projectID, string(operation)),
-=======
-		ID:                  id,
-		Name:                fmt.Sprintf("prov-%s-%s", id, string(operation)),
->>>>>>> 88f139fe
 		Operation:           operation,
 		Kind:                provisioner.Test,
 		Redis:               redisConf,
