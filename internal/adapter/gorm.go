--- conflicted
+++ resolved
@@ -2,10 +2,11 @@
 
 import (
 	"fmt"
-	"gorm.io/gorm/logger"
 	"log"
 	"os"
 	"time"
+
+	"gorm.io/gorm/logger"
 
 	"github.com/porter-dev/porter/api/server/shared/config/env"
 	"gorm.io/driver/postgres"
@@ -14,27 +15,23 @@
 )
 
 // New returns a new gorm database instance
-<<<<<<< HEAD
 func New(conf *env.DBConf) (*gorm.DB, error) {
-=======
-func New(conf *config.DBConf) (*gorm.DB, error) {
 	logger := logger.New(
 		log.New(os.Stdout, "\r\n", log.LstdFlags),
 		logger.Config{
-			SlowThreshold:              time.Second,
-			LogLevel:                   logger.Silent,
-			Colorful:                  false,
+			SlowThreshold: time.Second,
+			LogLevel:      logger.Silent,
+			Colorful:      false,
 		},
 	)
 
->>>>>>> b42973a1
 	if conf.SQLLite {
 		// we add DisableForeignKeyConstraintWhenMigrating since our sqlite does
 		// not support foreign key constraints
 		return gorm.Open(sqlite.Open(conf.SQLLitePath), &gorm.Config{
 			DisableForeignKeyConstraintWhenMigrating: true,
 			FullSaveAssociations:                     true,
-			Logger: logger,
+			Logger:                                   logger,
 		})
 	}
 
@@ -58,7 +55,7 @@
 
 	defaultDB, err := gorm.Open(postgres.Open(postgresDSN), &gorm.Config{
 		FullSaveAssociations: true,
-		Logger: logger,
+		Logger:               logger,
 	})
 
 	// attempt to create the database
@@ -69,7 +66,7 @@
 	// open the database connection
 	res, err := gorm.Open(postgres.Open(targetDSN), &gorm.Config{
 		FullSaveAssociations: true,
-		Logger: logger,
+		Logger:               logger,
 	})
 
 	// retry the connection 3 times
@@ -81,7 +78,7 @@
 			time.Sleep(timeout)
 			res, err = gorm.Open(postgres.Open(targetDSN), &gorm.Config{
 				FullSaveAssociations: true,
-				Logger: logger,
+				Logger:               logger,
 			})
 
 			if retryCount > 3 {
