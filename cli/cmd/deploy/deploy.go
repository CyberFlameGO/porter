--- conflicted
+++ resolved
@@ -146,21 +146,8 @@
 }
 
 // GetBuildEnv retrieves the build env from the release config and returns it
-<<<<<<< HEAD
 func (d *DeployAgent) GetBuildEnv() (map[string]string, error) {
 	return GetEnvForRelease(d.client, d.release.Config, d.opts.ProjectID, d.opts.ClusterID, d.opts.Namespace)
-=======
-func (d *DeployAgent) GetBuildEnv(opts *GetBuildEnvOpts) (map[string]string, error) {
-	conf := d.release.Config
-
-	if opts.UseNewConfig {
-		if opts.NewConfig != nil {
-			conf = utils.CoalesceValues(d.release.Config, opts.NewConfig)
-		}
-	}
-
-	return GetEnvFromConfig(conf)
->>>>>>> 4fa83e97
 }
 
 // SetBuildEnv sets the build env vars in the process so that other commands can
