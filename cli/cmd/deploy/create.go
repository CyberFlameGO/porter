--- conflicted
+++ resolved
@@ -273,11 +273,7 @@
 		return "", err
 	}
 
-<<<<<<< HEAD
 	imageExists, err := agent.CheckIfImageExists(fmt.Sprintf("%s:%s", imageURL, imageTag))
-=======
-	env, err := GetEnvForRelease(c.Client, mergedValues, opts.ProjectID, opts.ClusterID, opts.Namespace)
->>>>>>> 27defd41
 
 	if err != nil {
 		return "", err
@@ -286,7 +282,7 @@
 	if imageExists && imageTag != "default" && !forceBuild {
 		fmt.Printf("%s:%s already exists in the registry, so skipping build\n", imageURL, imageTag)
 	} else { // image does not exist or has tag default so we (re)build one
-		env, err := GetEnvFromConfig(mergedValues)
+		env, err := GetEnvForRelease(c.Client, mergedValues, opts.ProjectID, opts.ClusterID, opts.Namespace)
 
 		if err != nil {
 			env = map[string]string{}
