package docker

import (
	"context"
	"encoding/base64"
	"encoding/json"
	"errors"
	"fmt"
	"net/http"
	"os"
	"strings"
	"time"

	"github.com/digitalocean/godo"
	"github.com/docker/distribution/reference"
	"github.com/docker/docker/api/types"
	"github.com/docker/docker/api/types/container"
	"github.com/docker/docker/api/types/filters"
	"github.com/docker/docker/api/types/network"
	"github.com/docker/docker/api/types/volume"
	"github.com/docker/docker/client"
	"github.com/moby/moby/pkg/jsonmessage"
	"github.com/moby/term"
)

// Agent is a Docker client for performing operations that interact
// with the Docker engine over REST
type Agent struct {
	authGetter *AuthGetter
	client     *client.Client
	ctx        context.Context
	label      string
}

// CreateLocalVolumeIfNotExist creates a volume using driver type "local" with the
// given name if it does not exist. If the volume does exist but does not contain
// the required label (a.label), an error is thrown.
func (a *Agent) CreateLocalVolumeIfNotExist(name string) (*types.Volume, error) {
	volListBody, err := a.client.VolumeList(a.ctx, filters.Args{})

	if err != nil {
		return nil, a.handleDockerClientErr(err, "Could not list volumes")
	}

	for _, _vol := range volListBody.Volumes {
		if contains, ok := _vol.Labels[a.label]; ok && contains == "true" && _vol.Name == name {
			return _vol, nil
		} else if !ok && _vol.Name == name {
			return nil, fmt.Errorf("volume conflict for %s: please remove existing volume and try again", name)
		}
	}

	return a.CreateLocalVolume(name)
}

// CreateLocalVolume creates a volume using driver type "local" with no
// configured options. The equivalent of:
//
// docker volume create --driver local [name]
func (a *Agent) CreateLocalVolume(name string) (*types.Volume, error) {
	labels := make(map[string]string)
	labels[a.label] = "true"

	opts := volume.VolumeCreateBody{
		Name:   name,
		Driver: "local",
		Labels: labels,
	}

	vol, err := a.client.VolumeCreate(a.ctx, opts)

	if err != nil {
		return nil, a.handleDockerClientErr(err, "Could not create volume "+name)
	}

	return &vol, nil
}

// RemoveLocalVolume removes a volume by name
func (a *Agent) RemoveLocalVolume(name string) error {
	return a.client.VolumeRemove(a.ctx, name, true)
}

// CreateBridgeNetworkIfNotExist creates a volume using driver type "local" with the
// given name if it does not exist. If the volume does exist but does not contain
// the required label (a.label), an error is thrown.
func (a *Agent) CreateBridgeNetworkIfNotExist(name string) (id string, err error) {
	networks, err := a.client.NetworkList(a.ctx, types.NetworkListOptions{})

	if err != nil {
		return "", a.handleDockerClientErr(err, "Could not list volumes")
	}

	for _, net := range networks {
		if contains, ok := net.Labels[a.label]; ok && contains == "true" && net.Name == name {
			return net.ID, nil
		} else if !ok && net.Name == name {
			return "", fmt.Errorf("network conflict for %s: please remove existing network and try again", name)
		}
	}

	return a.CreateBridgeNetwork(name)
}

// CreateBridgeNetwork creates a volume using the default driver type (bridge)
// with the CLI label attached
func (a *Agent) CreateBridgeNetwork(name string) (id string, err error) {
	labels := make(map[string]string)
	labels[a.label] = "true"

	opts := types.NetworkCreate{
		Labels:     labels,
		Attachable: true,
	}

	net, err := a.client.NetworkCreate(a.ctx, name, opts)

	if err != nil {
		return "", a.handleDockerClientErr(err, "Could not create network "+name)
	}

	return net.ID, nil
}

// ConnectContainerToNetwork attaches a container to a specified network
func (a *Agent) ConnectContainerToNetwork(networkID, containerID, containerName string) error {
	// check if the container is connected already
	net, err := a.client.NetworkInspect(a.ctx, networkID, types.NetworkInspectOptions{})

	if err != nil {
		return a.handleDockerClientErr(err, "Could not inspect network"+networkID)
	}

	for _, cont := range net.Containers {
		// if container is connected, just return
		if cont.Name == containerName {
			return nil
		}
	}

	return a.client.NetworkConnect(a.ctx, networkID, containerID, &network.EndpointSettings{})
}

func (a *Agent) TagImage(old, new string) error {
	return a.client.ImageTag(a.ctx, old, new)
}

// PullImageEvent represents a response from the Docker API with an image pull event
type PullImageEvent struct {
	Status         string `json:"status"`
	Error          string `json:"error"`
	Progress       string `json:"progress"`
	ProgressDetail struct {
		Current int `json:"current"`
		Total   int `json:"total"`
	} `json:"progressDetail"`
}

var PullImageErrNotFound = fmt.Errorf("Requested image not found")

var PullImageErrUnauthorized = fmt.Errorf("Could not pull image: unauthorized")

func getRegistryRepositoryPair(imageRepo string) ([]string, error) {
	named, err := reference.ParseNamed(imageRepo)

	if err != nil {
		return nil, err
	}

	path := reference.Path(named)

	return strings.SplitN(path, "/", 2), nil
}

// CheckIfImageExists checks if the image exists in the registry
<<<<<<< HEAD
func (a *Agent) CheckIfImageExists(image string) bool {
	registryToken, err := a.getContainerRegistryToken(image)
=======
func (a *Agent) CheckIfImageExists(imageRepo, imageTag string) bool {
	registryToken, err := a.getContainerRegistryToken(imageRepo)
>>>>>>> bbc5cde3

	if err != nil {
		return false
	}

	ctx, cancel := context.WithTimeout(context.Background(), time.Second*5)
	defer cancel()

	if strings.Contains(imageRepo, "gcr.io") {
		gcrRegRepo, err := getRegistryRepositoryPair(imageRepo)

<<<<<<< HEAD
		if len(gcrRegRepo) != 2 {
=======
		if err != nil {
			return false
		}

		named, err := reference.ParseNamed(imageRepo)

		if err != nil {
>>>>>>> bbc5cde3
			return false
		}

		req, err := http.NewRequestWithContext(ctx, "GET", fmt.Sprintf(
			"https://%s/v2/%s/%s/tags/list", reference.Domain(named), gcrRegRepo[0], gcrRegRepo[1],
		), nil)

		if err != nil {
			return false
		}

		req.Header.Add("Content-Type", "application/json")
		req.Header.Add("Authorization", fmt.Sprintf("Bearer %s", registryToken))

		resp, err := http.DefaultClient.Do(req)

		if err != nil {
			return false
		}

		defer resp.Body.Close()

		var tags struct {
			Tags []string `json:"tags,omitempty"`
		}

		err = json.NewDecoder(resp.Body).Decode(&tags)

		if err != nil {
			return false
		}

		for _, tag := range tags.Tags {
<<<<<<< HEAD
			if tag == reqTag {
=======
			if tag == imageTag {
>>>>>>> bbc5cde3
				return true
			}
		}

		return false
<<<<<<< HEAD
	} else if strings.Contains(image, "registry.digitalocean.com") {
		doRegRepo := getRegistryRepositoryPair(image, "registry.digitalocean.com")

		if len(doRegRepo) != 2 {
			return false
		}

		req, err := http.NewRequestWithContext(ctx, "GET", fmt.Sprintf(
			"https://api.digitalocean.com/v2/registry/%s/repositories/%s/digests", doRegRepo[0], doRegRepo[1],
		), nil)

		if err != nil {
			return false
		}

		req.Header.Add("Content-Type", "application/json")
		req.Header.Add("Authorization", fmt.Sprintf("Bearer %s", registryToken))

		resp, err := http.DefaultClient.Do(req)
=======
	} else if strings.Contains(imageRepo, "registry.digitalocean.com") {
		doRegRepo, err := getRegistryRepositoryPair(imageRepo)
>>>>>>> bbc5cde3

		if err != nil {
			return false
		}

		doClient := godo.NewFromToken(registryToken)

		manifests, _, err := doClient.Registry.ListRepositoryManifests(
			ctx, doRegRepo[0], doRegRepo[1], &godo.ListOptions{},
		)

		if err != nil {
			return false
		}

		for _, manifest := range manifests {
			for _, tag := range manifest.Tags {
<<<<<<< HEAD
				if tag == reqTag {
=======
				if tag == imageTag {
>>>>>>> bbc5cde3
					return true
				}
			}
		}

		return false
	}

	image := imageRepo + ":" + imageTag
	encodedRegistryAuth, err := a.getEncodedRegistryAuth(image)

	if err != nil {
		return false
	}

	_, err = a.client.DistributionInspect(context.Background(), image, encodedRegistryAuth)

	if err == nil {
		return true
	} else if strings.Contains(err.Error(), "image not found") ||
		strings.Contains(err.Error(), "does not exist in the registry") {
		return false
	}

	return false
}

// PullImage pulls an image specified by the image string
func (a *Agent) PullImage(image string) error {
	opts, err := a.getPullOptions(image)

	if err != nil {
		return err
	}

	// pull the specified image
	out, err := a.client.ImagePull(a.ctx, image, opts)

	if err != nil {
		if client.IsErrNotFound(err) {
			return PullImageErrNotFound
		} else if client.IsErrUnauthorized(err) {
			return PullImageErrUnauthorized
		} else {
			return a.handleDockerClientErr(err, "Could not pull image "+image)
		}
	}

	defer out.Close()

	termFd, isTerm := term.GetFdInfo(os.Stderr)

	return jsonmessage.DisplayJSONMessagesStream(out, os.Stderr, termFd, isTerm, nil)
}

// PushImage pushes an image specified by the image string
func (a *Agent) PushImage(image string) error {
	opts, err := a.getPushOptions(image)

	if err != nil {
		return err
	}

	out, err := a.client.ImagePush(
		context.Background(),
		image,
		opts,
	)

	if out != nil {
		defer out.Close()
	}

	if err != nil {
		return err
	}

	termFd, isTerm := term.GetFdInfo(os.Stderr)

	return jsonmessage.DisplayJSONMessagesStream(out, os.Stderr, termFd, isTerm, nil)
}

func (a *Agent) getPullOptions(image string) (types.ImagePullOptions, error) {
	// check if agent has an auth getter; otherwise, assume public usage
	if a.authGetter == nil {
		return types.ImagePullOptions{}, nil
	}

	authConfigEncoded, err := a.getEncodedRegistryAuth(image)

	if err != nil {
		return types.ImagePullOptions{}, err
	}

	return types.ImagePullOptions{
		RegistryAuth: authConfigEncoded,
		Platform:     "linux/amd64",
	}, nil
}

func (a *Agent) getContainerRegistryToken(image string) (string, error) {
	serverURL, err := GetServerURLFromTag(image)

	if err != nil {
		return "", err
	}

	_, secret, err := a.authGetter.GetCredentials(serverURL)

	if err != nil {
		return "", err
	}

	return secret, nil
}

func (a *Agent) getEncodedRegistryAuth(image string) (string, error) {
	// get using server url
	serverURL, err := GetServerURLFromTag(image)

	if err != nil {
		return "", err
	}

	user, secret, err := a.authGetter.GetCredentials(serverURL)

	if err != nil {
		return "", err
	}

	var authConfig = types.AuthConfig{
		Username:      user,
		Password:      secret,
		ServerAddress: "https://" + serverURL,
	}

	authConfigBytes, _ := json.Marshal(authConfig)

	return base64.URLEncoding.EncodeToString(authConfigBytes), nil
}

func (a *Agent) getPushOptions(image string) (types.ImagePushOptions, error) {
	pullOpts, err := a.getPullOptions(image)

	return types.ImagePushOptions(pullOpts), err
}

func GetServerURLFromTag(image string) (string, error) {
	named, err := reference.ParseNamed(image)

	if err != nil {
		return "", err
	}

	domain := reference.Domain(named)

	if domain == "" {
		// if domain name is empty, use index.docker.io/v1
		return "index.docker.io/v1", nil
	} else if matches := ecrPattern.FindStringSubmatch(image); len(matches) >= 3 {
		// if this matches ECR, just use the domain name
		return domain, nil
	} else if strings.Contains(image, "gcr.io") || strings.Contains(image, "registry.digitalocean.com") {
		// if this matches GCR or DOCR, use the first path component
		return fmt.Sprintf("%s/%s", domain, strings.Split(reference.Path(named), "/")[0]), nil
	}

	// otherwise, best-guess is to get components of path that aren't the image name
	pathParts := strings.Split(reference.Path(named), "/")
	nonImagePath := ""

	if len(pathParts) > 1 {
		nonImagePath = strings.Join(pathParts[0:len(pathParts)-1], "/")
	}

	if err != nil {
		return "", err
	}

	return fmt.Sprintf("%s/%s", domain, nonImagePath), nil
}

// WaitForContainerStop waits until a container has stopped to exit
func (a *Agent) WaitForContainerStop(id string) error {
	// wait for container to stop before exit
	statusCh, errCh := a.client.ContainerWait(a.ctx, id, container.WaitConditionNotRunning)

	select {
	case err := <-errCh:
		if err != nil {
			return a.handleDockerClientErr(err, "Error waiting for stopped container")
		}
	case <-statusCh:
	}

	return nil
}

// WaitForContainerHealthy waits until a container is returning a healthy status. Streak
// is the maximum number of failures in a row, while timeout is the length of time between
// checks.
func (a *Agent) WaitForContainerHealthy(id string, streak int) error {
	for {
		cont, err := a.client.ContainerInspect(a.ctx, id)

		if err != nil {
			return a.handleDockerClientErr(err, "Error waiting for stopped container")
		}

		health := cont.State.Health

		if health == nil || health.Status == "healthy" {
			return nil
		} else if health.FailingStreak >= streak {
			break
		}

		time.Sleep(time.Second)
	}

	return errors.New("container not healthy")
}

// ------------------------- AGENT HELPER FUNCTIONS ------------------------- //

func (a *Agent) handleDockerClientErr(err error, errPrefix string) error {
	if strings.Contains(err.Error(), "Cannot connect to the Docker daemon") {
		return fmt.Errorf("The Docker daemon must be running in order to start Porter: connection to %s failed", a.client.DaemonHost())
	}

	return fmt.Errorf("%s:%s", errPrefix, err.Error())
}<|MERGE_RESOLUTION|>--- conflicted
+++ resolved
@@ -173,13 +173,8 @@
 }
 
 // CheckIfImageExists checks if the image exists in the registry
-<<<<<<< HEAD
-func (a *Agent) CheckIfImageExists(image string) bool {
-	registryToken, err := a.getContainerRegistryToken(image)
-=======
 func (a *Agent) CheckIfImageExists(imageRepo, imageTag string) bool {
 	registryToken, err := a.getContainerRegistryToken(imageRepo)
->>>>>>> bbc5cde3
 
 	if err != nil {
 		return false
@@ -191,9 +186,6 @@
 	if strings.Contains(imageRepo, "gcr.io") {
 		gcrRegRepo, err := getRegistryRepositoryPair(imageRepo)
 
-<<<<<<< HEAD
-		if len(gcrRegRepo) != 2 {
-=======
 		if err != nil {
 			return false
 		}
@@ -201,7 +193,6 @@
 		named, err := reference.ParseNamed(imageRepo)
 
 		if err != nil {
->>>>>>> bbc5cde3
 			return false
 		}
 
@@ -235,40 +226,14 @@
 		}
 
 		for _, tag := range tags.Tags {
-<<<<<<< HEAD
-			if tag == reqTag {
-=======
 			if tag == imageTag {
->>>>>>> bbc5cde3
 				return true
 			}
 		}
 
 		return false
-<<<<<<< HEAD
-	} else if strings.Contains(image, "registry.digitalocean.com") {
-		doRegRepo := getRegistryRepositoryPair(image, "registry.digitalocean.com")
-
-		if len(doRegRepo) != 2 {
-			return false
-		}
-
-		req, err := http.NewRequestWithContext(ctx, "GET", fmt.Sprintf(
-			"https://api.digitalocean.com/v2/registry/%s/repositories/%s/digests", doRegRepo[0], doRegRepo[1],
-		), nil)
-
-		if err != nil {
-			return false
-		}
-
-		req.Header.Add("Content-Type", "application/json")
-		req.Header.Add("Authorization", fmt.Sprintf("Bearer %s", registryToken))
-
-		resp, err := http.DefaultClient.Do(req)
-=======
 	} else if strings.Contains(imageRepo, "registry.digitalocean.com") {
 		doRegRepo, err := getRegistryRepositoryPair(imageRepo)
->>>>>>> bbc5cde3
 
 		if err != nil {
 			return false
@@ -286,11 +251,7 @@
 
 		for _, manifest := range manifests {
 			for _, tag := range manifest.Tags {
-<<<<<<< HEAD
-				if tag == reqTag {
-=======
 				if tag == imageTag {
->>>>>>> bbc5cde3
 					return true
 				}
 			}
