on:
<<<<<<< HEAD
  push:
    tags:
      - "v*" # Push events to matching v*, i.e. v1.0, v20.15.10
name: Create release w/ binaries and docker image
=======
  release:
    types: [released]
name: Update binaries 
>>>>>>> 3d6b27a3
jobs:
  push-docker-server-latest:
    runs-on: ubuntu-latest
    steps:
      - name: Get tag name
        id: tag_name
        run: |
          tag=${GITHUB_TAG/refs\/tags\//}
          echo ::set-output name=tag::$tag
        env:
          GITHUB_TAG: ${{ github.ref }}
      - name: Setup docker
        uses: docker/login-action@v1
        with:
          username: ${{ secrets.DOCKERHUB_USERNAME }}
          password: ${{ secrets.DOCKERHUB_TOKEN }}
      - name: Pull versioned server image and push to latest
        run: |
<<<<<<< HEAD
          docker push porter1/porter:${{steps.tag_name.outputs.tag}}
  build-linux:
    name: Build Linux binaries
=======
          docker pull porter1/porter:${{steps.tag_name.outputs.tag}}
          docker tag porter1/porter:${{steps.tag_name.outputs.tag}} porter1/porter:latest
          docker push porter1/porter:latest
  push-docker-cli-latest:
    name: Build a new porter-cli docker image
>>>>>>> 3d6b27a3
    runs-on: ubuntu-latest
    steps:
      - name: Get tag name
        id: tag_name
        run: |
          tag=${GITHUB_TAG/refs\/tags\//}
          echo ::set-output name=tag::$tag
        env:
          GITHUB_TAG: ${{ github.ref }}
<<<<<<< HEAD
      - name: Checkout code
        uses: actions/checkout@v2
      - name: Set up Go
        uses: actions/setup-go@v2
        with:
          go-version: 1.16
      - name: Write Dashboard Environment Variables
        run: |
          cat >./dashboard/.env <<EOL
          NODE_ENV=production
          APPLICATION_CHART_REPO_URL=https://charts.getporter.dev
          ADDON_CHART_REPO_URL=https://chart-addons.getporter.dev
          EOL
      - name: Build and zip static folder
        run: |
          mkdir -p ./release/static
          cd dashboard
          npm i --production=false
          npm run build
          cd ..
          zip --junk-paths ./release/static/static_${{steps.tag_name.outputs.tag}}.zip ./dashboard/build/*
        env:
          NODE_ENV: production
      - name: Build Linux binaries
        run: |
          go build -ldflags="-w -s -X 'github.com/porter-dev/porter/cli/cmd.Version=${{steps.tag_name.outputs.tag}}'" -a -tags cli -o ./porter ./cli &
          go build -ldflags="-w -s -X 'main.Version=${{steps.tag_name.outputs.tag}}'" -a -o ./docker-credential-porter ./cmd/docker-credential-porter/ &
          go build -ldflags="-w -s -X 'main.Version=${{steps.tag_name.outputs.tag}}'" -a -tags ee -o ./portersvr ./cmd/app/ &
          wait
        env:
          GOOS: linux
          GOARCH: amd64
          CGO_ENABLED: 1
      # Note: we have to zip all binaries before uploading them as artifacts --
      # without this step, the binaries will be uploaded but the file metadata will
      # be listed as plaintext after downloading the artifact in a later step
      #
      # TODO: investigate
      - name: Zip Linux binaries
        run: |
          mkdir -p ./release/linux
          zip --junk-paths ./release/linux/porter_${{steps.tag_name.outputs.tag}}_Linux_x86_64.zip ./porter
          zip --junk-paths ./release/linux/portersvr_${{steps.tag_name.outputs.tag}}_Linux_x86_64.zip ./portersvr
          zip --junk-paths ./release/linux/docker-credential-porter_${{steps.tag_name.outputs.tag}}_Linux_x86_64.zip ./docker-credential-porter
      - name: Upload binaries
        uses: actions/upload-artifact@v2
        with:
          path: ./release/linux
          name: linux-binaries
          retention-days: 1
      - name: Upload static binaries
        uses: actions/upload-artifact@v2
        with:
          path: ./release/static
          name: static-binaries
          retention-days: 1
  build-mac:
    name: Build MacOS binaries
    runs-on: macos-11
    steps:
      - name: Get tag name
        id: tag_name
        run: |
          tag=${GITHUB_TAG/refs\/tags\//}
          echo ::set-output name=tag::$tag
        env:
          GITHUB_TAG: ${{ github.ref }}
      - name: Checkout code
        uses: actions/checkout@v2
      - name: Set up Go
        uses: actions/setup-go@v2
        with:
          go-version: 1.16
      - name: Write Dashboard Environment Variables
        run: |
          cat >./dashboard/.env <<EOL
          NODE_ENV=production
          APPLICATION_CHART_REPO_URL=https://charts.getporter.dev
          ADDON_CHART_REPO_URL=https://chart-addons.getporter.dev
          EOL
      - name: Build and Zip MacOS amd64 binaries
        run: |
          go build -ldflags="-w -s -X 'github.com/porter-dev/porter/cli/cmd.Version=${{steps.tag_name.outputs.tag}}'" -a -tags cli -o ./amd64/porter ./cli &
          go build -ldflags="-w -s -X 'main.Version=${{steps.tag_name.outputs.tag}}'" -a -o ./amd64/docker-credential-porter ./cmd/docker-credential-porter/ &
          go build -ldflags="-w -s -X 'main.Version=${{steps.tag_name.outputs.tag}}'" -a -tags ee -o ./amd64/portersvr ./cmd/app/ &
          wait

          mkdir -p ./release/darwin
          zip --junk-paths ./release/darwin/UNSIGNED_porter_${{steps.tag_name.outputs.tag}}_Darwin_x86_64.zip ./amd64/porter
          zip --junk-paths ./release/darwin/UNSIGNED_portersvr_${{steps.tag_name.outputs.tag}}_Darwin_x86_64.zip ./amd64/portersvr
          zip --junk-paths ./release/darwin/UNSIGNED_docker-credential-porter_${{steps.tag_name.outputs.tag}}_Darwin_x86_64.zip ./amd64/docker-credential-porter
        env:
          GOOS: darwin
          GOARCH: amd64
          CGO_ENABLED: 1
      - name: Upload binaries
        uses: actions/upload-artifact@v2
        with:
          path: ./release/darwin
          name: mac-binaries
          retention-days: 1
  notarize:
    name: Notarize Darwin binaries
    runs-on: macos-11
    needs: build-mac
    steps:
      - name: Get tag name
        id: tag_name
        run: |
          tag=${GITHUB_TAG/refs\/tags\//}
          echo ::set-output name=tag::$tag
        env:
          GITHUB_TAG: ${{ github.ref }}
      - name: Download binaries
        uses: actions/download-artifact@v2
        with:
          name: mac-binaries
          path: release/
      - name: Unzip Darwin binaries
        run: |
          unzip ./release/UNSIGNED_porter_${{steps.tag_name.outputs.tag}}_Darwin_x86_64.zip
          unzip ./release/UNSIGNED_portersvr_${{steps.tag_name.outputs.tag}}_Darwin_x86_64.zip
          unzip ./release/UNSIGNED_docker-credential-porter_${{steps.tag_name.outputs.tag}}_Darwin_x86_64.zip
      - name: Import Code-Signing Certificates
        uses: Apple-Actions/import-codesign-certs@v1
        with:
          # The certificates in a PKCS12 file encoded as a base64 string
          p12-file-base64: ${{ secrets.APPLE_DEVELOPER_CERTIFICATE_P12_BASE64 }}
          # The password used to import the PKCS12 file.
          p12-password: ${{ secrets.APPLE_DEVELOPER_CERTIFICATE_PASSWORD }}
      - name: Install gon via HomeBrew for code signing and app notarization
        run: |
          brew tap mitchellh/gon
          brew install mitchellh/gon/gon
      - name: Create a porter.gon.json file
        run: |
          echo "
          {
              \"source\": [\"./porter\"],
              \"bundle_id\": \"cli.porter\",
              \"apple_id\": {
                  \"password\":  \"@env:AC_PASSWORD\"
              },
              \"sign\": {
                  \"application_identity\": \"${{ secrets.AC_APPLICATION_IDENTITY }}\"
              },
              \"zip\": {
                  \"output_path\": \"./release/porter_${{steps.tag_name.outputs.tag}}_Darwin_x86_64.zip\"
              }
          }
          " > ./porter.gon.json
      - name: Create a portersvr.gon.json file
        run: |
          echo "
          {
              \"source\": [\"./portersvr\"],
              \"bundle_id\": \"cli.portersvr\",
              \"apple_id\": {
                  \"password\":  \"@env:AC_PASSWORD\"
              },
              \"sign\": {
                  \"application_identity\": \"${{ secrets.AC_APPLICATION_IDENTITY }}\"
              },
              \"zip\": {
                  \"output_path\": \"./release/portersvr_${{steps.tag_name.outputs.tag}}_Darwin_x86_64.zip\"
              }
          }
          " > ./portersvr.gon.json
      - name: Create a docker-credential-porter.gon.json file
        run: |
          echo "
          {
              \"source\": [\"./docker-credential-porter\"],
              \"bundle_id\": \"cli.docker-credential-porter\",
              \"apple_id\": {
                  \"password\":  \"@env:AC_PASSWORD\"
              },
              \"sign\": {
                  \"application_identity\": \"${{ secrets.AC_APPLICATION_IDENTITY }}\"
              },
              \"zip\": {
                  \"output_path\": \"./release/docker-credential-porter_${{steps.tag_name.outputs.tag}}_Darwin_x86_64.zip\"
              }
          }
          " > ./docker-credential-porter.gon.json
      - name: Sign the mac binaries with Gon
        env:
          AC_USERNAME: ${{ secrets.AC_USERNAME }}
          AC_PASSWORD: ${{ secrets.AC_PASSWORD }}
        run: |
          gon ./porter.gon.json &
          gon ./portersvr.gon.json &
          gon ./docker-credential-porter.gon.json &
          wait
      - name: Upload binaries
        uses: actions/upload-artifact@v2
        with:
          path: ./release
          name: mac-binaries
          retention-days: 1
  release:
    name: Zip binaries, create release and upload assets
    runs-on: ubuntu-latest
    needs: 
    - notarize
    - build-linux
    steps:
      - name: Get tag name
        id: tag_name
        run: |
          tag=${GITHUB_TAG/refs\/tags\//}
          echo ::set-output name=tag::$tag
        env:
          GITHUB_TAG: ${{ github.ref }}
      - name: Download binaries
        uses: actions/download-artifact@v2
        with:
          name: linux-binaries
          path: release/linux
      - name: Download binaries
        uses: actions/download-artifact@v2
        with:
          name: static-binaries
          path: release/static
      - name: Download binaries
        uses: actions/download-artifact@v2
        with:
          name: mac-binaries
          path: release/darwin
      - name: Create Release
        id: create_release
        uses: actions/create-release@v1
        env:
          GITHUB_TOKEN: ${{ secrets.GITHUB_TOKEN }}
        with:
          tag_name: ${{ github.ref }}
          release_name: Release ${{ github.ref }}
          draft: false
          prerelease: true
      - name: Upload Linux CLI Release Asset
        id: upload-linux-cli-release-asset
        uses: actions/upload-release-asset@v1
        env:
          GITHUB_TOKEN: ${{ secrets.GITHUB_TOKEN }}
          GITHUB_TAG: ${{ github.ref }}
        with:
          upload_url: ${{ steps.create_release.outputs.upload_url }}
          asset_path: ./release/linux/porter_${{steps.tag_name.outputs.tag}}_Linux_x86_64.zip
          asset_name: porter_${{steps.tag_name.outputs.tag}}_Linux_x86_64.zip
          asset_content_type: application/zip
      - name: Upload Linux Server Release Asset
        id: upload-linux-server-release-asset
        uses: actions/upload-release-asset@v1
        env:
          GITHUB_TOKEN: ${{ secrets.GITHUB_TOKEN }}
          GITHUB_TAG: ${{ github.ref }}
        with:
          upload_url: ${{ steps.create_release.outputs.upload_url }}
          asset_path: ./release/linux/portersvr_${{steps.tag_name.outputs.tag}}_Linux_x86_64.zip
          asset_name: portersvr_${{steps.tag_name.outputs.tag}}_Linux_x86_64.zip
          asset_content_type: application/zip
      - name: Upload Linux Docker Credential Release Asset
        id: upload-linux-docker-cred-release-asset
        uses: actions/upload-release-asset@v1
        env:
          GITHUB_TOKEN: ${{ secrets.GITHUB_TOKEN }}
          GITHUB_TAG: ${{ github.ref }}
        with:
          upload_url: ${{ steps.create_release.outputs.upload_url }}
          asset_path: ./release/linux/docker-credential-porter_${{steps.tag_name.outputs.tag}}_Linux_x86_64.zip
          asset_name: docker-credential-porter_${{steps.tag_name.outputs.tag}}_Linux_x86_64.zip
          asset_content_type: application/zip
      - name: Upload Darwin CLI Release Asset
        id: upload-darwin-cli-release-asset
        uses: actions/upload-release-asset@v1
        env:
          GITHUB_TOKEN: ${{ secrets.GITHUB_TOKEN }}
          GITHUB_TAG: ${{ github.ref }}
        with:
          upload_url: ${{ steps.create_release.outputs.upload_url }}
          asset_path: ./release/darwin/porter_${{steps.tag_name.outputs.tag}}_Darwin_x86_64.zip
          asset_name: porter_${{steps.tag_name.outputs.tag}}_Darwin_x86_64.zip
          asset_content_type: application/zip
      - name: Upload Darwin Server Release Asset
        id: upload-darwin-server-release-asset
        uses: actions/upload-release-asset@v1
        env:
          GITHUB_TOKEN: ${{ secrets.GITHUB_TOKEN }}
          GITHUB_TAG: ${{ github.ref }}
        with:
          upload_url: ${{ steps.create_release.outputs.upload_url }}
          asset_path: ./release/darwin/portersvr_${{steps.tag_name.outputs.tag}}_Darwin_x86_64.zip
          asset_name: portersvr_${{steps.tag_name.outputs.tag}}_Darwin_x86_64.zip
          asset_content_type: application/zip
      - name: Upload Darwin Docker Credential Release Asset
        id: upload-darwin-docker-cred-release-asset
        uses: actions/upload-release-asset@v1
        env:
          GITHUB_TOKEN: ${{ secrets.GITHUB_TOKEN }}
          GITHUB_TAG: ${{ github.ref }}
        with:
          upload_url: ${{ steps.create_release.outputs.upload_url }}
          asset_path: ./release/darwin/docker-credential-porter_${{steps.tag_name.outputs.tag}}_Darwin_x86_64.zip
          asset_name: docker-credential-porter_${{steps.tag_name.outputs.tag}}_Darwin_x86_64.zip
          asset_content_type: application/zip
      - name: Upload Static Release Asset
        id: upload-static-release-asset
        uses: actions/upload-release-asset@v1
        env:
          GITHUB_TOKEN: ${{ secrets.GITHUB_TOKEN }}
          GITHUB_TAG: ${{ github.ref }}
        with:
          upload_url: ${{ steps.create_release.outputs.upload_url }}
          asset_path: ./release/static/static_${{steps.tag_name.outputs.tag}}.zip
          asset_name: static_${{steps.tag_name.outputs.tag}}.zip
          asset_content_type: application/zip
  build-push-docker-cli:
    name: Build a new porter-cli docker image
=======
      - name: Configure AWS credentials
        uses: aws-actions/configure-aws-credentials@v1
        with:
          aws-access-key-id: ${{ secrets.ECR_AWS_ACCESS_KEY_ID }}
          aws-secret-access-key: ${{ secrets.ECR_AWS_SECRET_ACCESS_KEY }}
          aws-region: us-east-2
      - name: Login to ECR public
        id: login-ecr
        run: |
          aws ecr-public get-login-password --region us-east-1 | docker login --username AWS --password-stdin public.ecr.aws/o1j4x7p4
      - name: Pull versioned CLI image and push to latest
        run: |
          docker pull public.ecr.aws/o1j4x7p4/porter-cli:${{steps.tag_name.outputs.tag}}
          docker tag public.ecr.aws/o1j4x7p4/porter-cli:${{steps.tag_name.outputs.tag}} public.ecr.aws/o1j4x7p4/porter-cli:latest
          docker push public.ecr.aws/o1j4x7p4/porter-cli:latest
  update-homebrew-repo:
    name: Update the Homebrew repo with the new CLI version
>>>>>>> 3d6b27a3
    runs-on: ubuntu-latest
    steps:
      - name: Get tag name
        id: tag_name
        run: |
          tag=${GITHUB_TAG/refs\/tags\//}
          echo ::set-output name=tag::$tag
        env:
          GITHUB_TAG: ${{ github.ref }}
      - name: Create and commit porter.rb file
        run: |
          version=${{steps.tag_name.outputs.tag}}
          name=porter_${{steps.tag_name.outputs.tag}}_Darwin_x86_64.zip
          curl -L https://github.com/porter-dev/porter/releases/download/${version}/porter_${version}_Darwin_x86_64.zip --output $name

          sha=$(cat porter_${{steps.tag_name.outputs.tag}}_Darwin_x86_64.zip | openssl sha256 | sed 's/(stdin)= //g')

          cat >porter.rb <<EOL
          class Porter < Formula
            homepage "https://porter.run"
            version "${{steps.tag_name.outputs.tag}}"
          
            on_macos do
              url "https://github.com/porter-dev/porter/releases/download/${{steps.tag_name.outputs.tag}}/porter_${{steps.tag_name.outputs.tag}}_Darwin_x86_64.zip"
              sha256 "$sha"
          
              def install
                bin.install "porter"
              end
            end
          end
          EOL
      - name: Add and commit porter.rb file
        run: |
<<<<<<< HEAD
          docker push public.ecr.aws/o1j4x7p4/porter-cli:${{steps.tag_name.outputs.tag}}
  update-homebrew-repo:
    name: Update the Homebrew repo with the new CLI version
    runs-on: ubuntu-latest
    needs: release
    steps:
      - name: Get tag name
        id: tag_name
        run: |
          tag=${GITHUB_TAG/refs\/tags\//}
          echo ::set-output name=tag::$tag
        env:
          GITHUB_TAG: ${{ github.ref }}
      - name: Download binaries
        uses: actions/download-artifact@v2
        with:
          name: mac-binaries
          path: release/darwin
      - name: Create and commit porter.rb file
        run: |
          sha=$(cat ./release/darwin/porter_${{steps.tag_name.outputs.tag}}_Darwin_x86_64.zip | openssl sha256 | sed 's/(stdin)= //g')

          cat >porter.rb <<EOL
          class Porter < Formula
            homepage "https://porter.run"
            version "${{steps.tag_name.outputs.tag}}"
          
            on_macos do
              url "https://github.com/porter-dev/porter/releases/download/${{steps.tag_name.outputs.tag}}/porter_${{steps.tag_name.outputs.tag}}_Darwin_x86_64.zip"
              sha256 "$sha"
          
              def install
                bin.install "porter"
              end
            end
          end
          EOL
      - name: Add and commit porter.rb file
        run: |
=======
>>>>>>> 3d6b27a3
          git clone https://abelanger5:${{ secrets.HOMEBREW_GITHUB_TOKEN }}@github.com/porter-dev/homebrew-porter

          cd homebrew-porter
          git config user.name "Update Bot"
          git config user.email "support@porter.run"

          mv ../porter.rb ./Formula/porter.rb

          git add Formula
          git commit -m "Update to version ${{steps.tag_name.outputs.tag}}"
          git push origin main<|MERGE_RESOLUTION|>--- conflicted
+++ resolved
@@ -1,14 +1,7 @@
 on:
-<<<<<<< HEAD
-  push:
-    tags:
-      - "v*" # Push events to matching v*, i.e. v1.0, v20.15.10
-name: Create release w/ binaries and docker image
-=======
   release:
     types: [released]
 name: Update binaries 
->>>>>>> 3d6b27a3
 jobs:
   push-docker-server-latest:
     runs-on: ubuntu-latest
@@ -27,17 +20,11 @@
           password: ${{ secrets.DOCKERHUB_TOKEN }}
       - name: Pull versioned server image and push to latest
         run: |
-<<<<<<< HEAD
-          docker push porter1/porter:${{steps.tag_name.outputs.tag}}
-  build-linux:
-    name: Build Linux binaries
-=======
           docker pull porter1/porter:${{steps.tag_name.outputs.tag}}
           docker tag porter1/porter:${{steps.tag_name.outputs.tag}} porter1/porter:latest
           docker push porter1/porter:latest
   push-docker-cli-latest:
     name: Build a new porter-cli docker image
->>>>>>> 3d6b27a3
     runs-on: ubuntu-latest
     steps:
       - name: Get tag name
@@ -47,326 +34,6 @@
           echo ::set-output name=tag::$tag
         env:
           GITHUB_TAG: ${{ github.ref }}
-<<<<<<< HEAD
-      - name: Checkout code
-        uses: actions/checkout@v2
-      - name: Set up Go
-        uses: actions/setup-go@v2
-        with:
-          go-version: 1.16
-      - name: Write Dashboard Environment Variables
-        run: |
-          cat >./dashboard/.env <<EOL
-          NODE_ENV=production
-          APPLICATION_CHART_REPO_URL=https://charts.getporter.dev
-          ADDON_CHART_REPO_URL=https://chart-addons.getporter.dev
-          EOL
-      - name: Build and zip static folder
-        run: |
-          mkdir -p ./release/static
-          cd dashboard
-          npm i --production=false
-          npm run build
-          cd ..
-          zip --junk-paths ./release/static/static_${{steps.tag_name.outputs.tag}}.zip ./dashboard/build/*
-        env:
-          NODE_ENV: production
-      - name: Build Linux binaries
-        run: |
-          go build -ldflags="-w -s -X 'github.com/porter-dev/porter/cli/cmd.Version=${{steps.tag_name.outputs.tag}}'" -a -tags cli -o ./porter ./cli &
-          go build -ldflags="-w -s -X 'main.Version=${{steps.tag_name.outputs.tag}}'" -a -o ./docker-credential-porter ./cmd/docker-credential-porter/ &
-          go build -ldflags="-w -s -X 'main.Version=${{steps.tag_name.outputs.tag}}'" -a -tags ee -o ./portersvr ./cmd/app/ &
-          wait
-        env:
-          GOOS: linux
-          GOARCH: amd64
-          CGO_ENABLED: 1
-      # Note: we have to zip all binaries before uploading them as artifacts --
-      # without this step, the binaries will be uploaded but the file metadata will
-      # be listed as plaintext after downloading the artifact in a later step
-      #
-      # TODO: investigate
-      - name: Zip Linux binaries
-        run: |
-          mkdir -p ./release/linux
-          zip --junk-paths ./release/linux/porter_${{steps.tag_name.outputs.tag}}_Linux_x86_64.zip ./porter
-          zip --junk-paths ./release/linux/portersvr_${{steps.tag_name.outputs.tag}}_Linux_x86_64.zip ./portersvr
-          zip --junk-paths ./release/linux/docker-credential-porter_${{steps.tag_name.outputs.tag}}_Linux_x86_64.zip ./docker-credential-porter
-      - name: Upload binaries
-        uses: actions/upload-artifact@v2
-        with:
-          path: ./release/linux
-          name: linux-binaries
-          retention-days: 1
-      - name: Upload static binaries
-        uses: actions/upload-artifact@v2
-        with:
-          path: ./release/static
-          name: static-binaries
-          retention-days: 1
-  build-mac:
-    name: Build MacOS binaries
-    runs-on: macos-11
-    steps:
-      - name: Get tag name
-        id: tag_name
-        run: |
-          tag=${GITHUB_TAG/refs\/tags\//}
-          echo ::set-output name=tag::$tag
-        env:
-          GITHUB_TAG: ${{ github.ref }}
-      - name: Checkout code
-        uses: actions/checkout@v2
-      - name: Set up Go
-        uses: actions/setup-go@v2
-        with:
-          go-version: 1.16
-      - name: Write Dashboard Environment Variables
-        run: |
-          cat >./dashboard/.env <<EOL
-          NODE_ENV=production
-          APPLICATION_CHART_REPO_URL=https://charts.getporter.dev
-          ADDON_CHART_REPO_URL=https://chart-addons.getporter.dev
-          EOL
-      - name: Build and Zip MacOS amd64 binaries
-        run: |
-          go build -ldflags="-w -s -X 'github.com/porter-dev/porter/cli/cmd.Version=${{steps.tag_name.outputs.tag}}'" -a -tags cli -o ./amd64/porter ./cli &
-          go build -ldflags="-w -s -X 'main.Version=${{steps.tag_name.outputs.tag}}'" -a -o ./amd64/docker-credential-porter ./cmd/docker-credential-porter/ &
-          go build -ldflags="-w -s -X 'main.Version=${{steps.tag_name.outputs.tag}}'" -a -tags ee -o ./amd64/portersvr ./cmd/app/ &
-          wait
-
-          mkdir -p ./release/darwin
-          zip --junk-paths ./release/darwin/UNSIGNED_porter_${{steps.tag_name.outputs.tag}}_Darwin_x86_64.zip ./amd64/porter
-          zip --junk-paths ./release/darwin/UNSIGNED_portersvr_${{steps.tag_name.outputs.tag}}_Darwin_x86_64.zip ./amd64/portersvr
-          zip --junk-paths ./release/darwin/UNSIGNED_docker-credential-porter_${{steps.tag_name.outputs.tag}}_Darwin_x86_64.zip ./amd64/docker-credential-porter
-        env:
-          GOOS: darwin
-          GOARCH: amd64
-          CGO_ENABLED: 1
-      - name: Upload binaries
-        uses: actions/upload-artifact@v2
-        with:
-          path: ./release/darwin
-          name: mac-binaries
-          retention-days: 1
-  notarize:
-    name: Notarize Darwin binaries
-    runs-on: macos-11
-    needs: build-mac
-    steps:
-      - name: Get tag name
-        id: tag_name
-        run: |
-          tag=${GITHUB_TAG/refs\/tags\//}
-          echo ::set-output name=tag::$tag
-        env:
-          GITHUB_TAG: ${{ github.ref }}
-      - name: Download binaries
-        uses: actions/download-artifact@v2
-        with:
-          name: mac-binaries
-          path: release/
-      - name: Unzip Darwin binaries
-        run: |
-          unzip ./release/UNSIGNED_porter_${{steps.tag_name.outputs.tag}}_Darwin_x86_64.zip
-          unzip ./release/UNSIGNED_portersvr_${{steps.tag_name.outputs.tag}}_Darwin_x86_64.zip
-          unzip ./release/UNSIGNED_docker-credential-porter_${{steps.tag_name.outputs.tag}}_Darwin_x86_64.zip
-      - name: Import Code-Signing Certificates
-        uses: Apple-Actions/import-codesign-certs@v1
-        with:
-          # The certificates in a PKCS12 file encoded as a base64 string
-          p12-file-base64: ${{ secrets.APPLE_DEVELOPER_CERTIFICATE_P12_BASE64 }}
-          # The password used to import the PKCS12 file.
-          p12-password: ${{ secrets.APPLE_DEVELOPER_CERTIFICATE_PASSWORD }}
-      - name: Install gon via HomeBrew for code signing and app notarization
-        run: |
-          brew tap mitchellh/gon
-          brew install mitchellh/gon/gon
-      - name: Create a porter.gon.json file
-        run: |
-          echo "
-          {
-              \"source\": [\"./porter\"],
-              \"bundle_id\": \"cli.porter\",
-              \"apple_id\": {
-                  \"password\":  \"@env:AC_PASSWORD\"
-              },
-              \"sign\": {
-                  \"application_identity\": \"${{ secrets.AC_APPLICATION_IDENTITY }}\"
-              },
-              \"zip\": {
-                  \"output_path\": \"./release/porter_${{steps.tag_name.outputs.tag}}_Darwin_x86_64.zip\"
-              }
-          }
-          " > ./porter.gon.json
-      - name: Create a portersvr.gon.json file
-        run: |
-          echo "
-          {
-              \"source\": [\"./portersvr\"],
-              \"bundle_id\": \"cli.portersvr\",
-              \"apple_id\": {
-                  \"password\":  \"@env:AC_PASSWORD\"
-              },
-              \"sign\": {
-                  \"application_identity\": \"${{ secrets.AC_APPLICATION_IDENTITY }}\"
-              },
-              \"zip\": {
-                  \"output_path\": \"./release/portersvr_${{steps.tag_name.outputs.tag}}_Darwin_x86_64.zip\"
-              }
-          }
-          " > ./portersvr.gon.json
-      - name: Create a docker-credential-porter.gon.json file
-        run: |
-          echo "
-          {
-              \"source\": [\"./docker-credential-porter\"],
-              \"bundle_id\": \"cli.docker-credential-porter\",
-              \"apple_id\": {
-                  \"password\":  \"@env:AC_PASSWORD\"
-              },
-              \"sign\": {
-                  \"application_identity\": \"${{ secrets.AC_APPLICATION_IDENTITY }}\"
-              },
-              \"zip\": {
-                  \"output_path\": \"./release/docker-credential-porter_${{steps.tag_name.outputs.tag}}_Darwin_x86_64.zip\"
-              }
-          }
-          " > ./docker-credential-porter.gon.json
-      - name: Sign the mac binaries with Gon
-        env:
-          AC_USERNAME: ${{ secrets.AC_USERNAME }}
-          AC_PASSWORD: ${{ secrets.AC_PASSWORD }}
-        run: |
-          gon ./porter.gon.json &
-          gon ./portersvr.gon.json &
-          gon ./docker-credential-porter.gon.json &
-          wait
-      - name: Upload binaries
-        uses: actions/upload-artifact@v2
-        with:
-          path: ./release
-          name: mac-binaries
-          retention-days: 1
-  release:
-    name: Zip binaries, create release and upload assets
-    runs-on: ubuntu-latest
-    needs: 
-    - notarize
-    - build-linux
-    steps:
-      - name: Get tag name
-        id: tag_name
-        run: |
-          tag=${GITHUB_TAG/refs\/tags\//}
-          echo ::set-output name=tag::$tag
-        env:
-          GITHUB_TAG: ${{ github.ref }}
-      - name: Download binaries
-        uses: actions/download-artifact@v2
-        with:
-          name: linux-binaries
-          path: release/linux
-      - name: Download binaries
-        uses: actions/download-artifact@v2
-        with:
-          name: static-binaries
-          path: release/static
-      - name: Download binaries
-        uses: actions/download-artifact@v2
-        with:
-          name: mac-binaries
-          path: release/darwin
-      - name: Create Release
-        id: create_release
-        uses: actions/create-release@v1
-        env:
-          GITHUB_TOKEN: ${{ secrets.GITHUB_TOKEN }}
-        with:
-          tag_name: ${{ github.ref }}
-          release_name: Release ${{ github.ref }}
-          draft: false
-          prerelease: true
-      - name: Upload Linux CLI Release Asset
-        id: upload-linux-cli-release-asset
-        uses: actions/upload-release-asset@v1
-        env:
-          GITHUB_TOKEN: ${{ secrets.GITHUB_TOKEN }}
-          GITHUB_TAG: ${{ github.ref }}
-        with:
-          upload_url: ${{ steps.create_release.outputs.upload_url }}
-          asset_path: ./release/linux/porter_${{steps.tag_name.outputs.tag}}_Linux_x86_64.zip
-          asset_name: porter_${{steps.tag_name.outputs.tag}}_Linux_x86_64.zip
-          asset_content_type: application/zip
-      - name: Upload Linux Server Release Asset
-        id: upload-linux-server-release-asset
-        uses: actions/upload-release-asset@v1
-        env:
-          GITHUB_TOKEN: ${{ secrets.GITHUB_TOKEN }}
-          GITHUB_TAG: ${{ github.ref }}
-        with:
-          upload_url: ${{ steps.create_release.outputs.upload_url }}
-          asset_path: ./release/linux/portersvr_${{steps.tag_name.outputs.tag}}_Linux_x86_64.zip
-          asset_name: portersvr_${{steps.tag_name.outputs.tag}}_Linux_x86_64.zip
-          asset_content_type: application/zip
-      - name: Upload Linux Docker Credential Release Asset
-        id: upload-linux-docker-cred-release-asset
-        uses: actions/upload-release-asset@v1
-        env:
-          GITHUB_TOKEN: ${{ secrets.GITHUB_TOKEN }}
-          GITHUB_TAG: ${{ github.ref }}
-        with:
-          upload_url: ${{ steps.create_release.outputs.upload_url }}
-          asset_path: ./release/linux/docker-credential-porter_${{steps.tag_name.outputs.tag}}_Linux_x86_64.zip
-          asset_name: docker-credential-porter_${{steps.tag_name.outputs.tag}}_Linux_x86_64.zip
-          asset_content_type: application/zip
-      - name: Upload Darwin CLI Release Asset
-        id: upload-darwin-cli-release-asset
-        uses: actions/upload-release-asset@v1
-        env:
-          GITHUB_TOKEN: ${{ secrets.GITHUB_TOKEN }}
-          GITHUB_TAG: ${{ github.ref }}
-        with:
-          upload_url: ${{ steps.create_release.outputs.upload_url }}
-          asset_path: ./release/darwin/porter_${{steps.tag_name.outputs.tag}}_Darwin_x86_64.zip
-          asset_name: porter_${{steps.tag_name.outputs.tag}}_Darwin_x86_64.zip
-          asset_content_type: application/zip
-      - name: Upload Darwin Server Release Asset
-        id: upload-darwin-server-release-asset
-        uses: actions/upload-release-asset@v1
-        env:
-          GITHUB_TOKEN: ${{ secrets.GITHUB_TOKEN }}
-          GITHUB_TAG: ${{ github.ref }}
-        with:
-          upload_url: ${{ steps.create_release.outputs.upload_url }}
-          asset_path: ./release/darwin/portersvr_${{steps.tag_name.outputs.tag}}_Darwin_x86_64.zip
-          asset_name: portersvr_${{steps.tag_name.outputs.tag}}_Darwin_x86_64.zip
-          asset_content_type: application/zip
-      - name: Upload Darwin Docker Credential Release Asset
-        id: upload-darwin-docker-cred-release-asset
-        uses: actions/upload-release-asset@v1
-        env:
-          GITHUB_TOKEN: ${{ secrets.GITHUB_TOKEN }}
-          GITHUB_TAG: ${{ github.ref }}
-        with:
-          upload_url: ${{ steps.create_release.outputs.upload_url }}
-          asset_path: ./release/darwin/docker-credential-porter_${{steps.tag_name.outputs.tag}}_Darwin_x86_64.zip
-          asset_name: docker-credential-porter_${{steps.tag_name.outputs.tag}}_Darwin_x86_64.zip
-          asset_content_type: application/zip
-      - name: Upload Static Release Asset
-        id: upload-static-release-asset
-        uses: actions/upload-release-asset@v1
-        env:
-          GITHUB_TOKEN: ${{ secrets.GITHUB_TOKEN }}
-          GITHUB_TAG: ${{ github.ref }}
-        with:
-          upload_url: ${{ steps.create_release.outputs.upload_url }}
-          asset_path: ./release/static/static_${{steps.tag_name.outputs.tag}}.zip
-          asset_name: static_${{steps.tag_name.outputs.tag}}.zip
-          asset_content_type: application/zip
-  build-push-docker-cli:
-    name: Build a new porter-cli docker image
-=======
       - name: Configure AWS credentials
         uses: aws-actions/configure-aws-credentials@v1
         with:
@@ -384,7 +51,6 @@
           docker push public.ecr.aws/o1j4x7p4/porter-cli:latest
   update-homebrew-repo:
     name: Update the Homebrew repo with the new CLI version
->>>>>>> 3d6b27a3
     runs-on: ubuntu-latest
     steps:
       - name: Get tag name
@@ -419,48 +85,6 @@
           EOL
       - name: Add and commit porter.rb file
         run: |
-<<<<<<< HEAD
-          docker push public.ecr.aws/o1j4x7p4/porter-cli:${{steps.tag_name.outputs.tag}}
-  update-homebrew-repo:
-    name: Update the Homebrew repo with the new CLI version
-    runs-on: ubuntu-latest
-    needs: release
-    steps:
-      - name: Get tag name
-        id: tag_name
-        run: |
-          tag=${GITHUB_TAG/refs\/tags\//}
-          echo ::set-output name=tag::$tag
-        env:
-          GITHUB_TAG: ${{ github.ref }}
-      - name: Download binaries
-        uses: actions/download-artifact@v2
-        with:
-          name: mac-binaries
-          path: release/darwin
-      - name: Create and commit porter.rb file
-        run: |
-          sha=$(cat ./release/darwin/porter_${{steps.tag_name.outputs.tag}}_Darwin_x86_64.zip | openssl sha256 | sed 's/(stdin)= //g')
-
-          cat >porter.rb <<EOL
-          class Porter < Formula
-            homepage "https://porter.run"
-            version "${{steps.tag_name.outputs.tag}}"
-          
-            on_macos do
-              url "https://github.com/porter-dev/porter/releases/download/${{steps.tag_name.outputs.tag}}/porter_${{steps.tag_name.outputs.tag}}_Darwin_x86_64.zip"
-              sha256 "$sha"
-          
-              def install
-                bin.install "porter"
-              end
-            end
-          end
-          EOL
-      - name: Add and commit porter.rb file
-        run: |
-=======
->>>>>>> 3d6b27a3
           git clone https://abelanger5:${{ secrets.HOMEBREW_GITHUB_TOKEN }}@github.com/porter-dev/homebrew-porter
 
           cd homebrew-porter
