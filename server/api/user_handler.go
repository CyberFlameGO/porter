--- conflicted
+++ resolved
@@ -123,11 +123,7 @@
 	session, err := app.store.Get(r, app.cookieName)
 
 	if err != nil {
-<<<<<<< HEAD
-		app.handleErrorDataRead(err, ErrUserDataRead, w)
-=======
 		app.handleErrorDataRead(err, w)
->>>>>>> 710b420d
 	}
 
 	session.Values["authenticated"] = false
