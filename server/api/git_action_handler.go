package api

import (
	"encoding/json"
	"fmt"
	"net/http"
	"net/url"
	"strconv"
	"strings"

	"github.com/go-chi/chi"
	"github.com/porter-dev/porter/internal/auth/token"
	"github.com/porter-dev/porter/internal/forms"
	"github.com/porter-dev/porter/internal/integrations/ci/actions"
	"github.com/porter-dev/porter/internal/models"
	"github.com/porter-dev/porter/internal/registry"
)

const (
	updateAppActionVersion = "v0.1.0"
)

<<<<<<< HEAD
=======
// HandleGenerateGitAction returns the Github action that will be created in a repository
// for a given release
func (app *App) HandleGenerateGitAction(w http.ResponseWriter, r *http.Request) {
	projID, err := strconv.ParseUint(chi.URLParam(r, "project_id"), 10, 64)

	if err != nil || projID == 0 {
		app.handleErrorFormDecoding(err, ErrProjectDecode, w)
		return
	}

	vals, err := url.ParseQuery(r.URL.RawQuery)
	name := vals["name"][0]

	clusterID, err := strconv.ParseUint(vals["cluster_id"][0], 10, 64)

	if err != nil {
		app.sendExternalError(err, http.StatusInternalServerError, HTTPError{
			Code:   ErrReleaseReadData,
			Errors: []string{"release not found"},
		}, w)
	}

	form := &forms.CreateGitAction{
		ShouldGenerateOnly: true,
	}

	// decode from JSON to form value
	if err := json.NewDecoder(r.Body).Decode(form); err != nil {
		app.handleErrorFormDecoding(err, ErrProjectDecode, w)
		return
	}

	_, workflowYAML := app.createGitActionFromForm(projID, clusterID, name, form, w, r)

	w.WriteHeader(http.StatusOK)

	if _, err := w.Write(workflowYAML); err != nil {
		app.handleErrorFormDecoding(err, ErrProjectDecode, w)
		return
	}
}

>>>>>>> 9c095d5c
// HandleCreateGitAction creates a new Github action in a repository for a given
// release
func (app *App) HandleCreateGitAction(w http.ResponseWriter, r *http.Request) {
	projID, err := strconv.ParseUint(chi.URLParam(r, "project_id"), 0, 64)

	if err != nil || projID == 0 {
		app.handleErrorFormDecoding(err, ErrProjectDecode, w)
		return
	}

	vals, err := url.ParseQuery(r.URL.RawQuery)
	name := vals["name"][0]
	namespace := vals["namespace"][0]

	clusterID, err := strconv.ParseUint(vals["cluster_id"][0], 10, 64)

	if err != nil {
		app.sendExternalError(err, http.StatusInternalServerError, HTTPError{
			Code:   ErrReleaseReadData,
			Errors: []string{"release not found"},
		}, w)
	}

	release, err := app.Repo.Release.ReadRelease(uint(clusterID), name, namespace)

	if err != nil {
		app.sendExternalError(err, http.StatusInternalServerError, HTTPError{
			Code:   ErrReleaseReadData,
			Errors: []string{"release not found"},
		}, w)
	}

	form := &forms.CreateGitAction{
		Release:            release,
		ShouldGenerateOnly: false,
	}

	// decode from JSON to form value
	if err := json.NewDecoder(r.Body).Decode(form); err != nil {
		app.handleErrorFormDecoding(err, ErrProjectDecode, w)
		return
	}

	gaExt, _ := app.createGitActionFromForm(projID, clusterID, name, form, w, r)

	w.WriteHeader(http.StatusCreated)

	if err := json.NewEncoder(w).Encode(gaExt); err != nil {
		app.handleErrorFormDecoding(err, ErrProjectDecode, w)
		return
	}
}

func (app *App) createGitActionFromForm(
	projID,
	clusterID uint64,
	name string,
	form *forms.CreateGitAction,
	w http.ResponseWriter,
	r *http.Request,
) (gaExt *models.GitActionConfigExternal, workflowYAML []byte) {
	// validate the form
	if err := app.validator.Struct(form); err != nil {
		app.handleErrorFormValidation(err, ErrProjectValidateFields, w)
		return
	}

	// if the registry was provisioned through Porter, create a repository if necessary
	if form.RegistryID != 0 {
		// read the registry
		reg, err := app.Repo.Registry.ReadRegistry(form.RegistryID)

		if err != nil {
			app.handleErrorDataRead(err, w)
			return
		}

		_reg := registry.Registry(*reg)
		regAPI := &_reg

		// parse the name from the registry
		nameSpl := strings.Split(form.ImageRepoURI, "/")
		repoName := nameSpl[len(nameSpl)-1]

		err = regAPI.CreateRepository(*app.Repo, repoName)

		if err != nil {
			app.handleErrorInternal(err, w)
			return
		}
	}

<<<<<<< HEAD
	// convert the form to a git action config
	gitAction, err := form.ToGitActionConfig(updateAppActionVersion)

	if err != nil {
		app.handleErrorFormDecoding(err, ErrProjectDecode, w)
		return nil
	}

	repoSplit := strings.Split(gitAction.GitRepo, "/")
=======
	repoSplit := strings.Split(form.GitRepo, "/")
>>>>>>> 9c095d5c

	if len(repoSplit) != 2 {
		app.handleErrorFormDecoding(fmt.Errorf("invalid formatting of repo name"), ErrProjectDecode, w)
		return
	}

	session, err := app.Store.Get(r, app.ServerConf.CookieName)

	if err != nil {
		http.Error(w, err.Error(), http.StatusInternalServerError)
		return
	}

	userID, _ := session.Values["user_id"].(uint)

	if userID == 0 {
		tok := app.getTokenFromRequest(r)

		if tok != nil && tok.IBy != 0 {
			userID = tok.IBy
		} else if tok == nil || tok.IBy == 0 {
			http.Error(w, "no user id found in request", http.StatusInternalServerError)
			return
		}
	}

	// generate porter jwt token
	jwt, _ := token.GetTokenForAPI(userID, uint(projID))

	encoded, err := jwt.EncodeToken(&token.TokenGeneratorConf{
		TokenSecret: app.ServerConf.TokenGeneratorSecret,
	})

	if err != nil {
		app.handleErrorInternal(err, w)
		return
	}

	// create the commit in the git repo
	gaRunner := &actions.GithubActions{
		ServerURL:              app.ServerConf.ServerURL,
		GithubOAuthIntegration: nil,
		GithubAppID:            app.GithubAppConf.AppID,
		GithubAppSecretPath:    app.GithubAppConf.SecretPath,
		GithubInstallationID:   form.GitRepoID,
		GitRepoName:            repoSplit[1],
		GitRepoOwner:           repoSplit[0],
		Repo:                   *app.Repo,
		GithubConf:             app.GithubProjectConf,
		ProjectID:              uint(projID),
		ClusterID:              uint(clusterID),
		ReleaseName:            name,
		GitBranch:              form.GitBranch,
		DockerFilePath:         form.DockerfilePath,
		FolderPath:             form.FolderPath,
		ImageRepoURL:           form.ImageRepoURI,
		PorterToken:            encoded,
<<<<<<< HEAD
		ClusterID:              release.ClusterID,
		Version:                gitAction.Version,
=======
		Version:                updateAppActionVersion,
		ShouldGenerateOnly:     form.ShouldGenerateOnly,
		ShouldCreateWorkflow:   form.ShouldCreateWorkflow,
>>>>>>> 9c095d5c
	}

	workflowYAML, err = gaRunner.Setup()

	if err != nil {
		app.handleErrorInternal(err, w)
		return
	}

	if form.Release == nil {
		return
	}

	// convert the form to a git action config
	gitAction, err := form.ToGitActionConfig(gaRunner.Version)

	if err != nil {
		app.handleErrorFormDecoding(err, ErrProjectDecode, w)
		return
	}

	// handle write to the database
	ga, err := app.Repo.GitActionConfig.CreateGitActionConfig(gitAction)

	if err != nil {
		app.handleErrorDataWrite(err, w)
		return
	}

	app.Logger.Info().Msgf("New git action created: %d", ga.ID)

	// update the release in the db with the image repo uri
	form.Release.ImageRepoURI = gitAction.ImageRepoURI

	_, err = app.Repo.Release.UpdateRelease(form.Release)

	if err != nil {
		app.handleErrorDataWrite(err, w)
		return
	}

	gaExt = ga.Externalize()

	return
}<|MERGE_RESOLUTION|>--- conflicted
+++ resolved
@@ -20,8 +20,6 @@
 	updateAppActionVersion = "v0.1.0"
 )
 
-<<<<<<< HEAD
-=======
 // HandleGenerateGitAction returns the Github action that will be created in a repository
 // for a given release
 func (app *App) HandleGenerateGitAction(w http.ResponseWriter, r *http.Request) {
@@ -64,7 +62,6 @@
 	}
 }
 
->>>>>>> 9c095d5c
 // HandleCreateGitAction creates a new Github action in a repository for a given
 // release
 func (app *App) HandleCreateGitAction(w http.ResponseWriter, r *http.Request) {
@@ -157,19 +154,7 @@
 		}
 	}
 
-<<<<<<< HEAD
-	// convert the form to a git action config
-	gitAction, err := form.ToGitActionConfig(updateAppActionVersion)
-
-	if err != nil {
-		app.handleErrorFormDecoding(err, ErrProjectDecode, w)
-		return nil
-	}
-
-	repoSplit := strings.Split(gitAction.GitRepo, "/")
-=======
 	repoSplit := strings.Split(form.GitRepo, "/")
->>>>>>> 9c095d5c
 
 	if len(repoSplit) != 2 {
 		app.handleErrorFormDecoding(fmt.Errorf("invalid formatting of repo name"), ErrProjectDecode, w)
@@ -227,14 +212,9 @@
 		FolderPath:             form.FolderPath,
 		ImageRepoURL:           form.ImageRepoURI,
 		PorterToken:            encoded,
-<<<<<<< HEAD
-		ClusterID:              release.ClusterID,
-		Version:                gitAction.Version,
-=======
 		Version:                updateAppActionVersion,
 		ShouldGenerateOnly:     form.ShouldGenerateOnly,
 		ShouldCreateWorkflow:   form.ShouldCreateWorkflow,
->>>>>>> 9c095d5c
 	}
 
 	workflowYAML, err = gaRunner.Setup()
