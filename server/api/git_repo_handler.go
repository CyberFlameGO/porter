package api

import (
	"context"
	"encoding/json"
	"fmt"
	"net/http"
	"net/url"
	"regexp"
	"strconv"
	"strings"
	"sync"

	"github.com/porter-dev/porter/internal/models"
	"golang.org/x/oauth2"

	"github.com/bradleyfalzon/ghinstallation"
	"github.com/go-chi/chi"
	"github.com/google/go-github/github"
)

// HandleListProjectGitRepos returns a list of git repos for a project
func (app *App) HandleListProjectGitRepos(w http.ResponseWriter, r *http.Request) {
	tok, err := app.getGithubAppOauthTokenFromRequest(r)

	if err != nil {
		app.Logger.Warn().Err(err).
			Str("info", "github app oauth token error").
			Msg("")

		json.NewEncoder(w).Encode(make([]*models.GitRepoExternal, 0))
		return
	}

<<<<<<< HEAD
	grs, err := app.Repo.GitRepo().ListGitReposByProjectID(uint(projID))
=======
	client := github.NewClient(app.GithubProjectConf.Client(oauth2.NoContext, tok))

	accountIds := make([]int64, 0)

	AuthUser, _, err := client.Users.Get(context.Background(), "")
>>>>>>> b85adb44

	if err != nil {

		app.handleErrorInternal(err, w)
		return
	}

	accountIds = append(accountIds, *AuthUser.ID)

	opts := &github.ListOptions{
		PerPage: 100,
		Page:    1,
	}

	for {
		orgs, pages, err := client.Organizations.List(context.Background(), "", opts)

		if err != nil {
			res := HandleListGithubAppAccessResp{
				HasAccess: false,
			}
			json.NewEncoder(w).Encode(res)
			return
		}

		for _, org := range orgs {
			accountIds = append(accountIds, *org.ID)
		}

		if pages.NextPage == 0 {
			break
		}
	}

	installationData, err := app.Repo.GithubAppInstallation.ReadGithubAppInstallationByAccountIDs(accountIds)

	if err != nil {
		app.handleErrorInternal(err, w)
		return
	}

	installationIds := make([]int64, 0)

	for _, v := range installationData {
		installationIds = append(installationIds, v.InstallationID)
	}

	json.NewEncoder(w).Encode(installationIds)
}

// Repo represents a GitHub or Gitab repository
type Repo struct {
	FullName string
	Kind     string
}

// DirectoryItem represents a file or subfolder in a repository
type DirectoryItem struct {
	Path string
	Type string
}

// AutoBuildpack represents an automatically detected buildpack
type AutoBuildpack struct {
	Valid bool   `json:"valid"`
	Name  string `json:"name"`
}

// HandleListRepos retrieves a list of repo names
func (app *App) HandleListRepos(w http.ResponseWriter, r *http.Request) {

	client, err := app.githubAppClientFromRequest(r)

	if err != nil {
		app.handleErrorInternal(err, w)
		return
	}

	// figure out number of repositories
	opt := &github.ListOptions{
		PerPage: 100,
	}

	allRepos, resp, err := client.Apps.ListRepos(context.Background(), opt)

	if err != nil {
		app.handleErrorInternal(err, w)
		return
	}

	// make workers to get pages concurrently
	const WCOUNT = 5
	numPages := resp.LastPage + 1
	var workerErr error
	var mu sync.Mutex
	var wg sync.WaitGroup

	worker := func(cp int) {
		defer wg.Done()

		for cp < numPages {
			cur_opt := &github.ListOptions{
				Page:    cp,
				PerPage: 100,
			}

			repos, _, err := client.Apps.ListRepos(context.Background(), cur_opt)

			if err != nil {
				mu.Lock()
				workerErr = err
				mu.Unlock()
				return
			}

			mu.Lock()
			allRepos = append(allRepos, repos...)
			mu.Unlock()

			cp += WCOUNT
		}
	}

	var numJobs int
	if numPages > WCOUNT {
		numJobs = WCOUNT
	} else {
		numJobs = numPages
	}

	wg.Add(numJobs)

	// page 1 is already loaded so we start with 2
	for i := 1; i <= numJobs; i++ {
		go worker(i + 1)
	}

	wg.Wait()

	if workerErr != nil {
		app.handleErrorInternal(workerErr, w)
		return
	}

	res := make([]Repo, 0)

	for _, repo := range allRepos {
		res = append(res, Repo{
			FullName: repo.GetFullName(),
			Kind:     "github",
		})
	}

	json.NewEncoder(w).Encode(res)
}

// HandleGetBranches retrieves a list of branch names for a specified repo
func (app *App) HandleGetBranches(w http.ResponseWriter, r *http.Request) {

	client, err := app.githubAppClientFromRequest(r)

	if err != nil {
		app.handleErrorInternal(err, w)
		return
	}

<<<<<<< HEAD
	repo, err := app.Repo.GitRepo().ReadGitRepo(uint(id))
=======
	owner := chi.URLParam(r, "owner")
	name := chi.URLParam(r, "name")

	// List all branches for a specified repo
	allBranches, resp, err := client.Repositories.ListBranches(context.Background(), owner, name, &github.ListOptions{
		PerPage: 100,
	})
>>>>>>> b85adb44

	if err != nil {
		app.handleErrorInternal(err, w)
		return
	}

<<<<<<< HEAD
	err = app.Repo.GitRepo().DeleteGitRepo(repo)
=======
	// make workers to get branches concurrently
	const WCOUNT = 5
	numPages := resp.LastPage + 1
	var workerErr error
	var mu sync.Mutex
	var wg sync.WaitGroup
>>>>>>> b85adb44

	worker := func(cp int) {
		defer wg.Done()

		for cp < numPages {
			opts := &github.ListOptions{
				Page:    cp,
				PerPage: 100,
			}

			branches, _, err := client.Repositories.ListBranches(context.Background(), owner, name, opts)

			if err != nil {
				mu.Lock()
				workerErr = err
				mu.Unlock()
				return
			}

			mu.Lock()
			allBranches = append(allBranches, branches...)
			mu.Unlock()

			cp += WCOUNT
		}
	}

	var numJobs int
	if numPages > WCOUNT {
		numJobs = WCOUNT
	} else {
		numJobs = numPages
	}

	wg.Add(numJobs)

	// page 1 is already loaded so we start with 2
	for i := 1; i <= numJobs; i++ {
		go worker(i + 1)
	}

	wg.Wait()

	if workerErr != nil {
		app.handleErrorInternal(workerErr, w)
		return
	}

	res := make([]string, 0)
	for _, b := range allBranches {
		res = append(res, b.GetName())
	}

	json.NewEncoder(w).Encode(res)
}

// HandleDetectBuildpack attempts to figure which buildpack will be auto used based on directory contents
func (app *App) HandleDetectBuildpack(w http.ResponseWriter, r *http.Request) {

	client, err := app.githubAppClientFromRequest(r)

	if err != nil {
		app.handleErrorInternal(err, w)
		return
	}

	queryParams, err := url.ParseQuery(r.URL.RawQuery)
	if err != nil {
		app.handleErrorFormDecoding(err, ErrReleaseDecode, w)
		return
	}

	owner := chi.URLParam(r, "owner")
	name := chi.URLParam(r, "name")
	branch := chi.URLParam(r, "branch")

	repoContentOptions := github.RepositoryContentGetOptions{}
	repoContentOptions.Ref = branch
	_, directoryContents, _, err := client.Repositories.GetContents(context.Background(), owner, name, queryParams["dir"][0], &repoContentOptions)
	if err != nil {
		app.handleErrorInternal(err, w)
		return
	}

	var BREQS = map[string]string{
		"requirements.txt": "Python",
		"Gemfile":          "Ruby",
		"package.json":     "Node.js",
		"pom.xml":          "Java",
		"composer.json":    "PHP",
	}

	res := AutoBuildpack{
		Valid: true,
	}
	matches := 0

	for i := range directoryContents {
		name := *directoryContents[i].Name

		bname, ok := BREQS[name]
		if ok {
			matches++
			res.Name = bname
		}
	}

	if matches != 1 {
		res.Valid = false
		res.Name = ""
	}

	json.NewEncoder(w).Encode(res)
}

// HandleGetBranchContents retrieves the contents of a specific branch and subdirectory
func (app *App) HandleGetBranchContents(w http.ResponseWriter, r *http.Request) {

	client, err := app.githubAppClientFromRequest(r)

	if err != nil {
		app.handleErrorInternal(err, w)
		return
	}

	queryParams, err := url.ParseQuery(r.URL.RawQuery)
	if err != nil {
		app.handleErrorFormDecoding(err, ErrReleaseDecode, w)
		return
	}

	owner := chi.URLParam(r, "owner")
	name := chi.URLParam(r, "name")
	branch := chi.URLParam(r, "branch")

	repoContentOptions := github.RepositoryContentGetOptions{}
	repoContentOptions.Ref = branch
	_, directoryContents, _, err := client.Repositories.GetContents(context.Background(), owner, name, queryParams["dir"][0], &repoContentOptions)
	if err != nil {
		app.handleErrorInternal(err, w)
		return
	}

	res := []DirectoryItem{}
	for i := range directoryContents {
		d := DirectoryItem{}
		d.Path = *directoryContents[i].Path
		d.Type = *directoryContents[i].Type
		res = append(res, d)
	}

	// Ret2: recursively traverse all dirs to create config bundle (case on type == dir)
	// https://api.github.com/repos/porter-dev/porter/contents?ref=frontend-graph
	json.NewEncoder(w).Encode(res)
}

type GetProcfileContentsResp map[string]string

var procfileRegex = regexp.MustCompile("^([A-Za-z0-9_]+):\\s*(.+)$")

// HandleGetProcfileContents retrieves the contents of a procfile in a github repo
func (app *App) HandleGetProcfileContents(w http.ResponseWriter, r *http.Request) {

	client, err := app.githubAppClientFromRequest(r)

	if err != nil {
		app.handleErrorInternal(err, w)
		return
	}

	owner := chi.URLParam(r, "owner")
	name := chi.URLParam(r, "name")
	branch := chi.URLParam(r, "branch")

	queryParams, err := url.ParseQuery(r.URL.RawQuery)

	if err != nil {
		app.handleErrorFormDecoding(err, ErrReleaseDecode, w)
		return
	}

	resp, _, _, err := client.Repositories.GetContents(
		context.TODO(),
		owner,
		name,
		queryParams["path"][0],
		&github.RepositoryContentGetOptions{
			Ref: branch,
		},
	)

	if err != nil {
		http.NotFound(w, r)
		return
	}

	fileData, err := resp.GetContent()

	if err != nil {
		app.handleErrorInternal(err, w)
		return
	}

	parsedContents := make(GetProcfileContentsResp)

	// parse the procfile information
	for _, line := range strings.Split(fileData, "\n") {
		if matches := procfileRegex.FindStringSubmatch(line); matches != nil {
			parsedContents[matches[1]] = matches[2]
		}
	}

	json.NewEncoder(w).Encode(parsedContents)
}

type HandleGetRepoZIPDownloadURLResp struct {
	URLString       string `json:"url"`
	LatestCommitSHA string `json:"latest_commit_sha"`
}

// HandleGetRepoZIPDownloadURL gets the URL for downloading a zip file from a Github
// repository
func (app *App) HandleGetRepoZIPDownloadURL(w http.ResponseWriter, r *http.Request) {

	client, err := app.githubAppClientFromRequest(r)

	if err != nil {
		app.handleErrorInternal(err, w)
		return
	}

	owner := chi.URLParam(r, "owner")
	name := chi.URLParam(r, "name")
	branch := chi.URLParam(r, "branch")

	branchResp, _, err := client.Repositories.GetBranch(
		context.TODO(),
		owner,
		name,
		branch,
	)

	if err != nil {
		app.handleErrorInternal(err, w)
		return
	}

	ghURL, _, err := client.Repositories.GetArchiveLink(
		context.TODO(),
		owner,
		name,
		github.Zipball,
		&github.RepositoryContentGetOptions{
			Ref: *branchResp.Commit.SHA,
		},
	)

	if err != nil {
		app.handleErrorInternal(err, w)
		return
	}

	apiResp := HandleGetRepoZIPDownloadURLResp{
		URLString:       ghURL.String(),
		LatestCommitSHA: *branchResp.Commit.SHA,
	}

	json.NewEncoder(w).Encode(apiResp)
}

// githubAppClientFromRequest gets the github app installation id from the request and authenticates
// using it and a private key file
func (app *App) githubAppClientFromRequest(r *http.Request) (*github.Client, error) {

<<<<<<< HEAD
	if err != nil || grID == 0 {
		return nil, fmt.Errorf("could not read git repo id")
	}

	// query for the git repo
	gr, err := app.Repo.GitRepo().ReadGitRepo(uint(grID))
=======
	installationID, err := strconv.ParseUint(chi.URLParam(r, "installation_id"), 0, 64)
>>>>>>> b85adb44

	if err != nil || installationID == 0 {
		return nil, fmt.Errorf("could not read installation id")
	}

<<<<<<< HEAD
	// get the oauth integration
	oauthInt, err := app.Repo.OAuthIntegration().ReadOAuthIntegration(gr.OAuthIntegrationID)
=======
	itr, err := ghinstallation.NewKeyFromFile(
		http.DefaultTransport,
		app.GithubAppConf.AppID,
		int64(installationID),
		app.GithubAppConf.SecretPath)
>>>>>>> b85adb44

	if err != nil {
		return nil, err
	}

	return github.NewClient(&http.Client{Transport: itr}), nil
}<|MERGE_RESOLUTION|>--- conflicted
+++ resolved
@@ -32,15 +32,11 @@
 		return
 	}
 
-<<<<<<< HEAD
-	grs, err := app.Repo.GitRepo().ListGitReposByProjectID(uint(projID))
-=======
 	client := github.NewClient(app.GithubProjectConf.Client(oauth2.NoContext, tok))
 
 	accountIds := make([]int64, 0)
 
 	AuthUser, _, err := client.Users.Get(context.Background(), "")
->>>>>>> b85adb44
 
 	if err != nil {
 
@@ -207,9 +203,6 @@
 		return
 	}
 
-<<<<<<< HEAD
-	repo, err := app.Repo.GitRepo().ReadGitRepo(uint(id))
-=======
 	owner := chi.URLParam(r, "owner")
 	name := chi.URLParam(r, "name")
 
@@ -217,23 +210,18 @@
 	allBranches, resp, err := client.Repositories.ListBranches(context.Background(), owner, name, &github.ListOptions{
 		PerPage: 100,
 	})
->>>>>>> b85adb44
-
-	if err != nil {
-		app.handleErrorInternal(err, w)
-		return
-	}
-
-<<<<<<< HEAD
-	err = app.Repo.GitRepo().DeleteGitRepo(repo)
-=======
+
+	if err != nil {
+		app.handleErrorInternal(err, w)
+		return
+	}
+
 	// make workers to get branches concurrently
 	const WCOUNT = 5
 	numPages := resp.LastPage + 1
 	var workerErr error
 	var mu sync.Mutex
 	var wg sync.WaitGroup
->>>>>>> b85adb44
 
 	worker := func(cp int) {
 		defer wg.Done()
@@ -508,31 +496,17 @@
 // using it and a private key file
 func (app *App) githubAppClientFromRequest(r *http.Request) (*github.Client, error) {
 
-<<<<<<< HEAD
-	if err != nil || grID == 0 {
-		return nil, fmt.Errorf("could not read git repo id")
-	}
-
-	// query for the git repo
-	gr, err := app.Repo.GitRepo().ReadGitRepo(uint(grID))
-=======
 	installationID, err := strconv.ParseUint(chi.URLParam(r, "installation_id"), 0, 64)
->>>>>>> b85adb44
 
 	if err != nil || installationID == 0 {
 		return nil, fmt.Errorf("could not read installation id")
 	}
 
-<<<<<<< HEAD
-	// get the oauth integration
-	oauthInt, err := app.Repo.OAuthIntegration().ReadOAuthIntegration(gr.OAuthIntegrationID)
-=======
 	itr, err := ghinstallation.NewKeyFromFile(
 		http.DefaultTransport,
 		app.GithubAppConf.AppID,
 		int64(installationID),
 		app.GithubAppConf.SecretPath)
->>>>>>> b85adb44
 
 	if err != nil {
 		return nil, err
