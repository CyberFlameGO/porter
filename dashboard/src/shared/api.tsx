import { PolicyDocType } from "./auth/types";
import { PullRequest } from "main/home/cluster-dashboard/preview-environments/types";
import { release } from "process";
import { baseApi } from "./baseApi";

import { BuildConfig, FullActionConfigType, StorageType } from "./types";

/**
 * Generic api call format
 * @param {string} token - Bearer token.
 * @param {Object} params - Body params.
 * @param {Object} pathParams - Path params.
 * @param {(err: Object, res: Object) => void} callback - Callback function.
 */

const checkAuth = baseApi("GET", "/api/users/current");

const connectECRRegistry = baseApi<
  {
    name: string;
    aws_integration_id: string;
  },
  { id: number }
>("POST", (pathParams) => {
  return `/api/projects/${pathParams.id}/registries`;
});

const connectGCRRegistry = baseApi<
  {
    name: string;
    gcp_integration_id: string;
    url: string;
  },
  { id: number }
>("POST", (pathParams) => {
  return `/api/projects/${pathParams.id}/registries`;
});

const connectDORegistry = baseApi<
  {
    name: string;
    do_integration_id: string;
    url: string;
  },
  { project_id: number }
>("POST", (pathParams) => {
  return `/api/projects/${pathParams.project_id}/registries`;
});

const getAWSIntegration = baseApi<{}, { project_id: number }>(
  "GET",
  ({ project_id }) => `/api/projects/${project_id}/integrations/aws`
);

const getGCPIntegration = baseApi<{}, { project_id: number }>(
  "GET",
  ({ project_id }) => `/api/projects/${project_id}/integrations/gcp`
);

const createAWSIntegration = baseApi<
  {
    aws_region: string;
    aws_cluster_id?: string;
    aws_access_key_id: string;
    aws_secret_access_key: string;
  },
  { id: number }
>("POST", (pathParams) => {
  return `/api/projects/${pathParams.id}/integrations/aws`;
});

const overwriteAWSIntegration = baseApi<
  {
    aws_integration_id: number;
    aws_access_key_id: string;
    aws_secret_access_key: string;
    cluster_id: number;
  },
  {
    project_id: number;
  }
>("POST", (pathParams) => {
  return `/api/projects/${pathParams.project_id}/integrations/aws/overwrite`;
});

const createEmailVerification = baseApi<{}, {}>("POST", (pathParams) => {
  return `/api/email/verify/initiate`;
});

const createEnvironment = baseApi<
  {
    name: string;
    mode: "auto" | "manual";
  },
  {
    project_id: number;
    cluster_id: number;
    git_installation_id: number;
    git_repo_owner: string;
    git_repo_name: string;
  }
>("POST", (pathParams) => {
  let {
    project_id,
    cluster_id,
    git_installation_id,
    git_repo_owner,
    git_repo_name,
  } = pathParams;
  return `/api/projects/${project_id}/gitrepos/${git_installation_id}/${git_repo_owner}/${git_repo_name}/clusters/${cluster_id}/environment`;
});

const deleteEnvironment = baseApi<
  {
    name: string;
  },
  {
    project_id: number;
    cluster_id: number;
    git_installation_id: number;
    git_repo_owner: string;
    git_repo_name: string;
  }
>("DELETE", (pathParams) => {
  let {
    project_id,
    cluster_id,
    git_installation_id,
    git_repo_owner,
    git_repo_name,
  } = pathParams;
  return `/api/projects/${project_id}/gitrepos/${git_installation_id}/${git_repo_owner}/${git_repo_name}/clusters/${cluster_id}/environment`;
});

const createPreviewEnvironmentDeployment = baseApi<
  PullRequest,
  { project_id: number; cluster_id: number }
>(
  "POST",
  ({ project_id, cluster_id }) =>
    `/api/projects/${project_id}/clusters/${cluster_id}/deployments/pull_request`
);

const reenablePreviewEnvironmentDeployment = baseApi<
  {},
  {
    project_id: number;
    cluster_id: number;
    deployment_id: number;
  }
>(
  "PATCH",
  ({ project_id, cluster_id, deployment_id }) =>
    `/api/projects/${project_id}/clusters/${cluster_id}/deployments/${deployment_id}/reenable`
);

const listEnvironments = baseApi<
  {},
  {
    project_id: number;
    cluster_id: number;
  }
>("GET", (pathParams) => {
  let { project_id, cluster_id } = pathParams;
  return `/api/projects/${project_id}/clusters/${cluster_id}/environments`;
});

const createGCPIntegration = baseApi<
  {
    gcp_key_data: string;
    gcp_project_id: string;
  },
  {
    project_id: number;
  }
>("POST", (pathParams) => {
  return `/api/projects/${pathParams.project_id}/integrations/gcp`;
});

const createInvite = baseApi<
  {
    email: string;
    kind: string;
  },
  {
    id: number;
  }
>("POST", (pathParams) => {
  return `/api/projects/${pathParams.id}/invites`;
});

const createPasswordReset = baseApi<
  {
    email: string;
  },
  {}
>("POST", (pathParams) => {
  return `/api/password/reset/initiate`;
});

const createPasswordResetVerify = baseApi<
  {
    email: string;
    token: string;
    token_id: number;
  },
  {}
>("POST", (pathParams) => {
  return `/api/password/reset/verify`;
});

const createPasswordResetFinalize = baseApi<
  {
    email: string;
    token: string;
    token_id: number;
    new_password: string;
  },
  {}
>("POST", (pathParams) => {
  return `/api/password/reset/finalize`;
});

const createProject = baseApi<{ name: string }, {}>("POST", (pathParams) => {
  return `/api/projects`;
});

const createSubdomain = baseApi<
  {},
  {
    id: number;
    release_name: string;
    namespace: string;
    cluster_id: number;
  }
>("POST", (pathParams) => {
  let { cluster_id, id, namespace, release_name } = pathParams;

  return `/api/projects/${id}/clusters/${cluster_id}/namespaces/${namespace}/releases/${release_name}/subdomain`;
});

const deleteCluster = baseApi<
  {},
  {
    project_id: number;
    cluster_id: number;
  }
>("DELETE", (pathParams) => {
  return `/api/projects/${pathParams.project_id}/clusters/${pathParams.cluster_id}`;
});

const deleteInvite = baseApi<{}, { id: number; invId: number }>(
  "DELETE",
  (pathParams) => {
    return `/api/projects/${pathParams.id}/invites/${pathParams.invId}`;
  }
);

const deletePod = baseApi<
  {},
  { name: string; namespace: string; id: number; cluster_id: number }
>("DELETE", (pathParams) => {
  let { id, name, cluster_id, namespace } = pathParams;
  return `/api/projects/${id}/clusters/${cluster_id}/namespaces/${namespace}/pods/${name}`;
});

const getPodEvents = baseApi<
  {},
  { name: string; namespace: string; id: number; cluster_id: number }
>("GET", (pathParams) => {
  let { id, name, cluster_id, namespace } = pathParams;
  return `/api/projects/${id}/clusters/${cluster_id}/namespaces/${namespace}/pods/${name}/events`;
});

const deleteProject = baseApi<{}, { id: number }>("DELETE", (pathParams) => {
  return `/api/projects/${pathParams.id}`;
});

const deleteRegistryIntegration = baseApi<
  {},
  {
    project_id: number;
    registry_id: number;
  }
>("DELETE", (pathParams) => {
  return `/api/projects/${pathParams.project_id}/registries/${pathParams.registry_id}`;
});

const deleteSlackIntegration = baseApi<
  {},
  {
    project_id: number;
    slack_integration_id: number;
  }
>("DELETE", (pathParams) => {
  return `/api/projects/${pathParams.project_id}/slack_integrations/${pathParams.slack_integration_id}`;
});

const updateNotificationConfig = baseApi<
  {
    payload: any;
  },
  {
    project_id: number;
    cluster_id: number;
    namespace: string;
    name: string;
  }
>("POST", (pathParams) => {
  let { project_id, cluster_id, namespace, name } = pathParams;

  return `/api/projects/${project_id}/clusters/${cluster_id}/namespaces/${namespace}/releases/${name}/notifications`;
});

const getPRDeploymentList = baseApi<
  {
    environment_id?: number;
  },
  {
    cluster_id: number;
    project_id: number;
  }
>("GET", (pathParams) => {
  const { cluster_id, project_id } = pathParams;

  return `/api/projects/${project_id}/clusters/${cluster_id}/deployments`;
});

const getPRDeploymentByCluster = baseApi<
  {
    namespace: string;
  },
  {
    cluster_id: number;
    project_id: number;
    environment_id: number;
  }
>("GET", (pathParams) => {
  const { cluster_id, project_id, environment_id } = pathParams;

  return `/api/projects/${project_id}/clusters/${cluster_id}/${environment_id}/deployment`;
});

const getPRDeployment = baseApi<
  {
    namespace: string;
  },
  {
    cluster_id: number;
    project_id: number;
    git_installation_id: number;
    git_repo_owner: string;
    git_repo_name: string;
  }
>("GET", (pathParams) => {
  const {
    cluster_id,
    project_id,
    git_installation_id,
    git_repo_owner,
    git_repo_name,
  } = pathParams;
  return `/api/projects/${project_id}/gitrepos/${git_installation_id}/${git_repo_owner}/${git_repo_name}/clusters/${cluster_id}/deployment`;
});

const deletePRDeployment = baseApi<
  {},
  {
    cluster_id: number;
    project_id: number;
    environment_id: number;
    repo_owner: string;
    repo_name: string;
    pr_number: number;
  }
>("DELETE", (pathParams) => {
  const {
    cluster_id,
    project_id,
    environment_id,
    repo_owner,
    repo_name,
    pr_number,
  } = pathParams;
  return `/api/projects/${project_id}/clusters/${cluster_id}/deployments/${environment_id}/${repo_owner}/${repo_name}/${pr_number}`;
});

const getNotificationConfig = baseApi<
  {},
  {
    project_id: number;
    cluster_id: number;
    namespace: string;
    name: string;
  }
>("GET", (pathParams) => {
  let { project_id, cluster_id, namespace, name } = pathParams;

  return `/api/projects/${project_id}/clusters/${cluster_id}/namespaces/${namespace}/releases/${name}/notifications`;
});

const getGHAWorkflowTemplate = baseApi<
  {
    release_name: string;
    github_action_config: FullActionConfigType;
  },
  {
    cluster_id: number;
    project_id: number;
    namespace: string;
  }
>("POST", (pathParams) => {
  const { cluster_id, project_id, namespace } = pathParams;

  return `/api/projects/${project_id}/clusters/${cluster_id}/namespaces/${namespace}/releases/gha_template`;
});

const deployTemplate = baseApi<
  {
    template_name: string;
    template_version: string;
    image_url?: string;
    values?: any;
    name: string;
    github_action_config?: FullActionConfigType;
    build_config?: any;
  },
  {
    id: number;
    cluster_id: number;
    namespace: string;
    repo_url?: string;
  }
>("POST", (pathParams) => {
  let { cluster_id, id, namespace, repo_url } = pathParams;

  if (repo_url) {
    return `/api/projects/${id}/clusters/${cluster_id}/namespaces/${namespace}/releases?repo_url=${repo_url}`;
  }
  return `/api/projects/${id}/clusters/${cluster_id}/namespaces/${namespace}/releases`;
});

const deployAddon = baseApi<
  {
    template_name: string;
    template_version: string;
    values?: any;
    name: string;
  },
  {
    id: number;
    cluster_id: number;
    namespace: string;
    repo_url?: string;
  }
>("POST", (pathParams) => {
  let { cluster_id, id, namespace, repo_url } = pathParams;

  return `/api/projects/${id}/clusters/${cluster_id}/namespaces/${namespace}/addons?repo_url=${repo_url}`;
});

const detectBuildpack = baseApi<
  {},
  {
    project_id: number;
    git_repo_id: number;
    kind: string;
    owner: string;
    name: string;
    branch: string;
  }
>("GET", (pathParams) => {
  return `/api/projects/${pathParams.project_id}/gitrepos/${
    pathParams.git_repo_id
  }/repos/${pathParams.kind}/${pathParams.owner}/${
    pathParams.name
  }/${encodeURIComponent(pathParams.branch)}/buildpack/detect`;
});

const getBranchContents = baseApi<
  {
    dir: string;
  },
  {
    project_id: number;
    git_repo_id: number;
    kind: string;
    owner: string;
    name: string;
    branch: string;
  }
>("GET", (pathParams) => {
  return `/api/projects/${pathParams.project_id}/gitrepos/${
    pathParams.git_repo_id
  }/repos/${pathParams.kind}/${pathParams.owner}/${
    pathParams.name
  }/${encodeURIComponent(pathParams.branch)}/contents`;
});

const getProcfileContents = baseApi<
  {
    path: string;
  },
  {
    project_id: number;
    git_repo_id: number;
    kind: string;
    owner: string;
    name: string;
    branch: string;
  }
>("GET", (pathParams) => {
  return `/api/projects/${pathParams.project_id}/gitrepos/${
    pathParams.git_repo_id
  }/repos/${pathParams.kind}/${pathParams.owner}/${
    pathParams.name
  }/${encodeURIComponent(pathParams.branch)}/procfile`;
});

const getBranches = baseApi<
  {},
  {
    project_id: number;
    git_repo_id: number;
    kind: string;
    owner: string;
    name: string;
  }
>("GET", (pathParams) => {
  return `/api/projects/${pathParams.project_id}/gitrepos/${pathParams.git_repo_id}/repos/${pathParams.kind}/${pathParams.owner}/${pathParams.name}/branches`;
});

const getChart = baseApi<
  {},
  {
    id: number;
    cluster_id: number;
    namespace: string;
    name: string;
    revision: number;
  }
>("GET", (pathParams) => {
  let { id, cluster_id, namespace, name, revision } = pathParams;

  return `/api/projects/${id}/clusters/${cluster_id}/namespaces/${namespace}/releases/${name}/${revision}`;
});

const getCharts = baseApi<
  {
    limit: number;
    skip: number;
    byDate: boolean;
    statusFilter: string[];
  },
  {
    id: number;
    cluster_id: number;
    namespace: string;
  }
>("GET", (pathParams) => {
  return `/api/projects/${pathParams.id}/clusters/${pathParams.cluster_id}/namespaces/${pathParams.namespace}/releases`;
});

const getChartComponents = baseApi<
  {},
  {
    id: number;
    cluster_id: number;
    namespace: string;
    name: string;
    revision: number;
  }
>("GET", (pathParams) => {
  let { id, cluster_id, namespace, name, revision } = pathParams;

  return `/api/projects/${id}/clusters/${cluster_id}/namespaces/${namespace}/releases/${name}/${revision}/components`;
});

const getChartControllers = baseApi<
  {},
  {
    id: number;
    cluster_id: number;
    namespace: string;
    name: string;
    revision: number;
  }
>("GET", (pathParams) => {
  let { id, cluster_id, namespace, name, revision } = pathParams;

  return `/api/projects/${id}/clusters/${cluster_id}/namespaces/${namespace}/releases/${name}/${revision}/controllers`;
});

const getClusterIntegrations = baseApi("GET", "/api/integrations/cluster");

const getClusters = baseApi<{}, { id: number }>("GET", (pathParams) => {
  return `/api/projects/${pathParams.id}/clusters`;
});

const getCluster = baseApi<
  {},
  {
    project_id: number;
    cluster_id: number;
  }
>("GET", (pathParams) => {
  return `/api/projects/${pathParams.project_id}/clusters/${pathParams.cluster_id}`;
});

const getClusterNodes = baseApi<
  {},
  {
    project_id: number;
    cluster_id: number;
  }
>("GET", (pathParams) => {
  return `/api/projects/${pathParams.project_id}/clusters/${pathParams.cluster_id}/nodes`;
});

const getClusterNode = baseApi<
  {},
  {
    project_id: number;
    cluster_id: number;
    nodeName: string;
  }
>(
  "GET",
  (pathParams) =>
    `/api/projects/${pathParams.project_id}/clusters/${pathParams.cluster_id}/nodes/${pathParams.nodeName}`
);

const getGitRepoList = baseApi<
  {},
  {
    project_id: number;
    git_repo_id: number;
  }
>("GET", (pathParams) => {
  return `/api/projects/${pathParams.project_id}/gitrepos/${pathParams.git_repo_id}/repos`;
});

const getGitRepoPermission = baseApi<
  {},
  {
    project_id: number;
    git_repo_id: number;
  }
>("GET", (pathParams) => {
  return `/api/projects/${pathParams.project_id}/gitrepos/${pathParams.git_repo_id}/permissions`;
});

const getGitRepos = baseApi<
  {},
  {
    project_id: number;
  }
>("GET", (pathParams) => {
  return `/api/projects/${pathParams.project_id}/gitrepos`;
});

const getImageRepos = baseApi<
  {},
  {
    project_id: number;
    registry_id: number;
  }
>("GET", (pathParams) => {
  return `/api/projects/${pathParams.project_id}/registries/${pathParams.registry_id}/repositories`;
});

const getImageTags = baseApi<
  {},
  {
    project_id: number;
    registry_id: number;
    repo_name: string;
  }
>("GET", (pathParams) => {
  return `/api/projects/${pathParams.project_id}/registries/${pathParams.registry_id}/repositories/${pathParams.repo_name}`;
});

const getInfra = baseApi<
  {
    version?: string;
  },
  {
    project_id: number;
  }
>("GET", (pathParams) => {
  return `/api/projects/${pathParams.project_id}/infra`;
});

const listInfraTemplates = baseApi<
  {},
  {
    project_id: number;
  }
>("GET", (pathParams) => {
  return `/api/projects/${pathParams.project_id}/infras/templates`;
});

const getInfraTemplate = baseApi<
  {},
  {
    project_id: number;
    name: string;
    version: string;
  }
>("GET", (pathParams) => {
  let { project_id, name, version } = pathParams;

  return `/api/projects/${project_id}/infras/templates/${name}/${version}`;
});

const provisionInfra = baseApi<
  {
    kind: string;
    values: any;
    aws_integration_id?: number;
    gcp_integration_id?: number;
    do_integration_id?: number;
    cluster_id?: number;
  },
  {
    project_id: number;
  }
>("POST", ({ project_id }) => {
  return `/api/projects/${project_id}/infras`;
});

const updateInfra = baseApi<
  {
    values?: any;
  },
  {
    project_id: number;
    infra_id: number;
  }
>("POST", (pathParams) => {
  let { project_id, infra_id } = pathParams;
  return `/api/projects/${project_id}/infras/${infra_id}/update`;
});

const retryCreateInfra = baseApi<
  {
    aws_integration_id?: number;
    gcp_integration_id?: number;
    do_integration_id?: number;
    values?: any;
  },
  {
    project_id: number;
    infra_id: number;
  }
>("POST", (pathParams) => {
  let { project_id, infra_id } = pathParams;
  return `/api/projects/${project_id}/infras/${infra_id}/retry_create`;
});

const retryDeleteInfra = baseApi<
  {
    values?: any;
  },
  {
    project_id: number;
    infra_id: number;
  }
>("POST", (pathParams) => {
  let { project_id, infra_id } = pathParams;
  return `/api/projects/${project_id}/infras/${infra_id}/retry_delete`;
});

const deleteInfra = baseApi<
  {},
  {
    project_id: number;
    infra_id: number;
  }
>("DELETE", (pathParams) => {
  let { project_id, infra_id } = pathParams;
  return `/api/projects/${project_id}/infras/${infra_id}`;
});

const listOperations = baseApi<
  {},
  {
    project_id: number;
    infra_id: number;
  }
>("GET", (pathParams) => {
  return `/api/projects/${pathParams.project_id}/infras/${pathParams.infra_id}/operations`;
});

const getOperation = baseApi<
  {},
  {
    project_id: number;
    infra_id: number;
    operation_id: string;
  }
>("GET", (pathParams) => {
  let { project_id, infra_id, operation_id } = pathParams;
  return `/api/projects/${project_id}/infras/${infra_id}/operations/${operation_id}`;
});

const getOperationLogs = baseApi<
  {},
  {
    project_id: number;
    infra_id: number;
    operation_id: string;
  }
>("GET", (pathParams) => {
  let { project_id, infra_id, operation_id } = pathParams;
  return `/api/projects/${project_id}/infras/${infra_id}/operations/${operation_id}/logs`;
});

const getInfraState = baseApi<
  {},
  {
    project_id: number;
    infra_id: number;
  }
>("GET", (pathParams) => {
  return `/api/projects/${pathParams.project_id}/infras/${pathParams.infra_id}/state`;
});

const getInfraRawState = baseApi<
  {},
  {
    project_id: number;
    infra_id: number;
  }
>("GET", (pathParams) => {
  return `/api/projects/${pathParams.project_id}/infras/${pathParams.infra_id}/raw_state`;
});

const getInfraByID = baseApi<
  {},
  {
    project_id: number;
    infra_id: number;
  }
>("GET", (pathParams) => {
  return `/api/projects/${pathParams.project_id}/infras/${pathParams.infra_id}`;
});

const getInfraDesired = baseApi<
  {},
  {
    project_id: number;
    infra_id: number;
  }
>("GET", (pathParams) => {
  return `/api/projects/${pathParams.project_id}/infras/${pathParams.infra_id}/desired`;
});

const getInfraCurrent = baseApi<
  {},
  {
    project_id: number;
    infra_id: number;
  }
>("GET", (pathParams) => {
  return `/api/projects/${pathParams.project_id}/infras/${pathParams.infra_id}/current`;
});

const getIngress = baseApi<
  {},
  { namespace: string; cluster_id: number; name: string; id: number }
>("GET", (pathParams) => {
  let { id, name, cluster_id, namespace } = pathParams;

  return `/api/projects/${id}/clusters/${cluster_id}/namespaces/${namespace}/ingresses/${name}`;
});

const getInvites = baseApi<{}, { id: number }>("GET", (pathParams) => {
  return `/api/projects/${pathParams.id}/invites`;
});

const getJobs = baseApi<
  {},
  { namespace: string; cluster_id: number; release_name: string; id: number }
>("GET", (pathParams) => {
  let { id, release_name, cluster_id, namespace } = pathParams;

  return `/api/projects/${id}/clusters/${cluster_id}/namespaces/${namespace}/releases/${release_name}/0/jobs`;
});

const getJobStatus = baseApi<
  {},
  { namespace: string; cluster_id: number; release_name: string; id: number }
>("GET", (pathParams) => {
  let { id, release_name, cluster_id, namespace } = pathParams;

  return `/api/projects/${id}/clusters/${cluster_id}/namespaces/${namespace}/releases/${release_name}/0/jobs/status`;
});

const getJobPods = baseApi<
  {},
  { name: string; namespace: string; id: number; cluster_id: number }
>("GET", (pathParams) => {
  let { id, name, cluster_id, namespace } = pathParams;
  return `/api/projects/${id}/clusters/${cluster_id}/namespaces/${namespace}/jobs/${name}/pods`;
});

const getPodByName = baseApi<
  {},
  {
    project_id: number;
    cluster_id: number;
    namespace: string;
    name: string;
  }
>(
  "GET",
  ({ project_id, cluster_id, namespace, name }) =>
    `/api/projects/${project_id}/clusters/${cluster_id}/namespaces/${namespace}/pods/${name}`
);

const getMatchingPods = baseApi<
  {
    namespace: string;
    selectors: string[];
  },
  { id: number; cluster_id: number }
>("GET", (pathParams) => {
  return `/api/projects/${pathParams.id}/clusters/${pathParams.cluster_id}/pods`;
});

const getMetrics = baseApi<
  {
    metric: string;
    shouldsum: boolean;
    pods?: string[];
    kind?: string; // the controller kind
    name?: string;
    percentile?: number;
    namespace: string;
    startrange: number;
    endrange: number;
    resolution: string;
  },
  {
    id: number;
    cluster_id: number;
  }
>("GET", (pathParams) => {
  return `/api/projects/${pathParams.id}/clusters/${pathParams.cluster_id}/metrics`;
});

const getNamespaces = baseApi<
  {},
  {
    id: number;
    cluster_id: number;
  }
>("GET", (pathParams) => {
  return `/api/projects/${pathParams.id}/clusters/${pathParams.cluster_id}/namespaces`;
});

const getNGINXIngresses = baseApi<
  {},
  {
    id: number;
    cluster_id: number;
  }
>("GET", (pathParams) => {
  return `/api/projects/${pathParams.id}/clusters/${pathParams.cluster_id}/prometheus/ingresses`;
});

const getOAuthIds = baseApi<
  {},
  {
    project_id: number;
  }
>("GET", (pathParams) => {
  return `/api/projects/${pathParams.project_id}/integrations/oauth`;
});

const getProjectClusters = baseApi<{}, { id: number }>("GET", (pathParams) => {
  return `/api/projects/${pathParams.id}/clusters`;
});

const getProjectRegistries = baseApi<{}, { id: number }>(
  "GET",
  (pathParams) => {
    return `/api/projects/${pathParams.id}/registries`;
  }
);

const getProjectRepos = baseApi<{}, { id: number }>("GET", (pathParams) => {
  return `/api/projects/${pathParams.id}/repos`;
});

const getProjects = baseApi("GET", "/api/projects");

const getPrometheusIsInstalled = baseApi<
  {},
  {
    id: number;
    cluster_id: number;
  }
>("GET", (pathParams) => {
  return `/api/projects/${pathParams.id}/clusters/${pathParams.cluster_id}/prometheus/detect`;
});

const getRegistryIntegrations = baseApi("GET", "/api/integrations/registry");

const getReleaseToken = baseApi<
  {},
  { name: string; id: number; namespace: string; cluster_id: number }
>("GET", (pathParams) => {
  let { id, cluster_id, namespace, name } = pathParams;

  return `/api/projects/${id}/clusters/${cluster_id}/namespaces/${namespace}/releases/${name}/webhook`;
});

const getReleaseSteps = baseApi<
  {},
  { name: string; id: number; namespace: string; cluster_id: number }
>("GET", (pathParams) => {
  let { id, cluster_id, namespace, name } = pathParams;

  return `/api/projects/${id}/clusters/${cluster_id}/namespaces/${namespace}/releases/${name}/steps`;
});

const destroyInfra = baseApi<
  {},
  {
    project_id: number;
    infra_id: number;
  }
>("DELETE", (pathParams) => {
  return `/api/projects/${pathParams.project_id}/infras/${pathParams.infra_id}`;
});

const updateDatabaseStatus = baseApi<
  {
    status: string;
  },
  {
    project_id: number;
    infra_id: number;
  }
>("POST", (pathParams) => {
  return `/api/projects/${pathParams.project_id}/infras/${pathParams.infra_id}/database`;
});

const getRepoIntegrations = baseApi("GET", "/api/integrations/repo");

const getRepos = baseApi<{}, { id: number }>("GET", (pathParams) => {
  return `/api/projects/${pathParams.id}/repos`;
});

const getSlackIntegrations = baseApi<{}, { id: number }>(
  "GET",
  (pathParams) => {
    return `/api/projects/${pathParams.id}/slack_integrations`;
  }
);

const getRevisions = baseApi<
  {},
  { id: number; cluster_id: number; namespace: string; name: string }
>("GET", (pathParams) => {
  let { id, cluster_id, namespace, name } = pathParams;

  return `/api/projects/${id}/clusters/${cluster_id}/namespaces/${namespace}/releases/${name}/history`;
});

const getTemplateInfo = baseApi<
  {
    repo_url?: string;
  },
  { name: string; version: string }
>("GET", (pathParams) => {
  return `/api/templates/${pathParams.name}/${pathParams.version}`;
});

const getTemplateUpgradeNotes = baseApi<
  {
    repo_url?: string;
    prev_version: string;
  },
  { name: string; version: string }
>("GET", (pathParams) => {
  return `/api/templates/${pathParams.name}/${pathParams.version}/upgrade_notes`;
});

const getTemplates = baseApi<
  {
    repo_url?: string;
  },
  {}
>("GET", "/api/templates");

const getHelmRepos = baseApi<
  {},
  {
    project_id: number;
  }
>("GET", (pathParams) => {
  return `/api/projects/${pathParams.project_id}/helmrepos`;
});

const getChartsFromHelmRepo = baseApi<
  {},
  {
    project_id: number;
    helm_repo_id: number;
  }
>("GET", (pathParams) => {
  return `/api/projects/${pathParams.project_id}/helmrepos/${pathParams.helm_repo_id}/charts`;
});

const getChartInfoFromHelmRepo = baseApi<
  {},
  { project_id: number; helm_repo_id: number; name: string; version: string }
>("GET", (pathParams) => {
  return `/api/projects/${pathParams.project_id}/helmrepos/${pathParams.helm_repo_id}/charts/${pathParams.name}/${pathParams.version}`;
});

const getMetadata = baseApi<{}, {}>("GET", () => {
  return `/api/metadata`;
});

const postWelcome = baseApi<{
  email: string;
  isCompany: boolean;
  company: string;
  role: string;
}>("POST", () => {
  return `/api/welcome`;
});

const linkGithubProject = baseApi<
  {},
  {
    project_id: number;
  }
>("GET", (pathParams) => {
  return `/api/oauth/projects/${pathParams.project_id}/github`;
});

const getGithubAccounts = baseApi<{}, {}>("GET", () => {
  return `/api/integrations/github-app/accounts`;
});

const logInUser = baseApi<{
  email: string;
  password: string;
}>("POST", "/api/login");

const logOutUser = baseApi("POST", "/api/logout");

const registerUser = baseApi<{
  email: string;
  password: string;
}>("POST", "/api/users");

const rollbackChart = baseApi<
  {
    revision: number;
  },
  {
    id: number;
    name: string;
    namespace: string;
    cluster_id: number;
  }
>("POST", (pathParams) => {
  let { id, name, cluster_id, namespace } = pathParams;
  return `/api/projects/${id}/clusters/${cluster_id}/namespaces/${namespace}/releases/${name}/0/rollback`;
});

const uninstallTemplate = baseApi<
  {},
  {
    id: number;
    name: string;
    cluster_id: number;
    namespace: string;
  }
>("DELETE", (pathParams) => {
  let { id, name, cluster_id, namespace } = pathParams;
  return `/api/projects/${id}/clusters/${cluster_id}/namespaces/${namespace}/releases/${name}/0`;
});

const updateUser = baseApi<
  {
    rawKubeConfig?: string;
    allowedContexts?: string[];
  },
  { id: number }
>("PUT", (pathParams) => {
  return `/api/users/${pathParams.id}`;
});

const upgradeChartValues = baseApi<
  {
    values: string;
    version?: string;
  },
  {
    id: number;
    name: string;
    namespace: string;
    cluster_id: number;
  }
>("POST", (pathParams) => {
  let { id, name, cluster_id, namespace } = pathParams;
  return `/api/projects/${id}/clusters/${cluster_id}/namespaces/${namespace}/releases/${name}/0/upgrade`;
});

const listEnvGroups = baseApi<
  {},
  {
    id: number;
    namespace: string;
    cluster_id: number;
  }
>("GET", (pathParams) => {
  return `/api/projects/${pathParams.id}/clusters/${pathParams.cluster_id}/namespaces/${pathParams.namespace}/envgroup/list`;
});

const listConfigMaps = baseApi<
  {},
  {
    id: number;
    namespace: string;
    cluster_id: number;
  }
>("GET", (pathParams) => {
  return `/api/projects/${pathParams.id}/clusters/${pathParams.cluster_id}/namespaces/${pathParams.namespace}/configmap/list`;
});

const getEnvGroup = baseApi<
  {},
  {
    id: number;
    namespace: string;
    cluster_id: number;
    name: string;
    version?: number;
  }
>("GET", (pathParams) => {
  return `/api/projects/${pathParams.id}/clusters/${
    pathParams.cluster_id
  }/namespaces/${pathParams.namespace}/envgroup?name=${pathParams.name}${
    pathParams.version ? "&version=" + pathParams.version : ""
  }`;
});

const getConfigMap = baseApi<
  {
    name: string;
  },
  {
    id: number;
    namespace: string;
    cluster_id: number;
  }
>("GET", (pathParams) => {
  return `/api/projects/${pathParams.id}/clusters/${pathParams.cluster_id}/namespaces/${pathParams.namespace}/configmap`;
});

const createEnvGroup = baseApi<
  {
    name: string;
    variables: Record<string, string>;
    secret_variables?: Record<string, string>;
  },
  {
    id: number;
    cluster_id: number;
    namespace: string;
  }
>("POST", (pathParams) => {
  return `/api/projects/${pathParams.id}/clusters/${pathParams.cluster_id}/namespaces/${pathParams.namespace}/envgroup/create`;
});

const updateEnvGroup = baseApi<
  {
    name: string;
    variables: { [key: string]: string };
    secret_variables?: { [key: string]: string };
  },
  {
    project_id: number;
    cluster_id: number;
    namespace: string;
  }
>(
  "POST",
  ({ cluster_id, project_id, namespace }) =>
    `/api/projects/${project_id}/clusters/${cluster_id}/namespaces/${namespace}/envgroup/create`
);

const createConfigMap = baseApi<
  {
    name: string;
    variables: Record<string, string>;
    secret_variables?: Record<string, string>;
  },
  {
    id: number;
    cluster_id: number;
    namespace: string;
  }
>("POST", (pathParams) => {
  return `/api/projects/${pathParams.id}/clusters/${pathParams.cluster_id}/namespaces/${pathParams.namespace}/configmap/create`;
});

const updateConfigMap = baseApi<
  {
    name: string;
    variables: Record<string, string>;
    secret_variables?: Record<string, string>;
  },
  {
    id: number;
    cluster_id: number;
    namespace: string;
  }
>("POST", (pathParams) => {
  let { id, cluster_id } = pathParams;
  return `/api/projects/${pathParams.id}/clusters/${pathParams.cluster_id}/namespaces/${pathParams.namespace}/configmap/update`;
});

const renameConfigMap = baseApi<
  {
    name: string;
    new_name: string;
  },
  {
    id: number;
    cluster_id: number;
    namespace: string;
  }
>("POST", (pathParams) => {
  return `/api/projects/${pathParams.id}/clusters/${pathParams.cluster_id}/namespaces/${pathParams.namespace}/configmap/rename`;
});

const deleteEnvGroup = baseApi<
  {
    name: string;
  },
  {
    id: number;
    namespace: string;
    cluster_id: number;
  }
>("DELETE", (pathParams) => {
  return `/api/projects/${pathParams.id}/clusters/${pathParams.cluster_id}/namespaces/${pathParams.namespace}/envgroup`;
});

const deleteConfigMap = baseApi<
  {
    name: string;
  },
  {
    id: number;
    namespace: string;
    cluster_id: number;
  }
>("DELETE", (pathParams) => {
  return `/api/projects/${pathParams.id}/clusters/${pathParams.cluster_id}/namespaces/${pathParams.namespace}/configmap/delete`;
});

const createNamespace = baseApi<
  {
    name: string;
  },
  { id: number; cluster_id: number }
>("POST", (pathParams) => {
  let { id, cluster_id } = pathParams;
  return `/api/projects/${id}/clusters/${cluster_id}/namespaces/create`;
});

const deleteNamespace = baseApi<
  {
    name: string;
  },
  {
    id: number;
    cluster_id: number;
  }
>("DELETE", (pathParams) => {
  let { id, cluster_id } = pathParams;
  return `/api/projects/${id}/clusters/${cluster_id}/namespaces/delete`;
});

const deleteJob = baseApi<
  {},
  { name: string; namespace: string; id: number; cluster_id: number }
>("DELETE", (pathParams) => {
  let { id, name, cluster_id, namespace } = pathParams;
  return `/api/projects/${id}/clusters/${cluster_id}/namespaces/${namespace}/jobs/${name}`;
});

const stopJob = baseApi<
  {},
  { name: string; namespace: string; id: number; cluster_id: number }
>("POST", (pathParams) => {
  let { id, name, namespace, cluster_id } = pathParams;
  return `/api/projects/${id}/clusters/${cluster_id}/namespaces/${namespace}/jobs/${name}/stop`;
});

const listAPITokens = baseApi<{}, { project_id: number }>(
  "GET",
  ({ project_id }) => `/api/projects/${project_id}/api_token`
);

const getAPIToken = baseApi<{}, { project_id: number; token: string }>(
  "GET",
  ({ project_id, token }) => `/api/projects/${project_id}/api_token/${token}`
);

const revokeAPIToken = baseApi<{}, { project_id: number; token: string }>(
  "POST",
  ({ project_id, token }) =>
    `/api/projects/${project_id}/api_token/${token}/revoke`
);

const createAPIToken = baseApi<
  {
    name: string;
    policy_uid: string;
    expires_at?: string;
  },
  { project_id: number }
>("POST", ({ project_id }) => `/api/projects/${project_id}/api_token`);

const createPolicy = baseApi<
  {
    name: string;
    policy: PolicyDocType[];
  },
  { project_id: number }
>("POST", ({ project_id }) => `/api/projects/${project_id}/policy`);

const getAvailableRoles = baseApi<{}, { project_id: number }>(
  "GET",
  ({ project_id }) => `/api/projects/${project_id}/roles`
);

const updateInvite = baseApi<
  { kind: string },
  { project_id: number; invite_id: number }
>(
  "POST",
  ({ project_id, invite_id }) =>
    `/api/projects/${project_id}/invites/${invite_id}`
);

const getCollaborators = baseApi<{}, { project_id: number }>(
  "GET",
  ({ project_id }) => `/api/projects/${project_id}/collaborators`
);

const updateCollaborator = baseApi<
  {
    kind: string;
    user_id: number;
  },
  { project_id: number }
>("POST", ({ project_id }) => `/api/projects/${project_id}/roles`);

const removeCollaborator = baseApi<{ user_id: number }, { project_id: number }>(
  "DELETE",
  ({ project_id }) => `/api/projects/${project_id}/roles`
);

const getPolicyDocument = baseApi<{}, { project_id: number }>(
  "GET",
  ({ project_id }) => `/api/projects/${project_id}/policy`
);

const createWebhookToken = baseApi<
  {},
  {
    project_id: number;
    chart_name: string;
    namespace: string;
    cluster_id: number;
  }
>(
  "POST",
  ({ project_id, chart_name, namespace, cluster_id }) =>
    `/api/projects/${project_id}/clusters/${cluster_id}/namespaces/${namespace}/releases/${chart_name}/0/webhook`
);

const getUsage = baseApi<{}, { project_id: number }>(
  "GET",
  ({ project_id }) => `/api/projects/${project_id}/usage`
);

// Used for billing purposes
const getCustomerToken = baseApi<{}, { project_id: number }>(
  "GET",
  ({ project_id }) => `/api/projects/${project_id}/billing/token`
);

const getHasBilling = baseApi<{}, { project_id: number }>(
  "GET",
  ({ project_id }) => `/api/projects/${project_id}/billing`
);

const getOnboardingState = baseApi<{}, { project_id: number }>(
  "GET",
  ({ project_id }) => `/api/projects/${project_id}/onboarding`
);

const saveOnboardingState = baseApi<{}, { project_id: number }>(
  "POST",
  ({ project_id }) => `/api/projects/${project_id}/onboarding`
);

const getOnboardingInfra = baseApi<
  {},
  { project_id: number; registry_infra_id: number }
>(
  "GET",
  ({ project_id, registry_infra_id }) =>
    `/api/projects/${project_id}/infras/${registry_infra_id}`
);

const getOnboardingRegistry = baseApi<
  {},
  { project_id: number; registry_connection_id: number }
>(
  "GET",
  ({ project_id, registry_connection_id }) =>
    `/api/projects/${project_id}/registries/${registry_connection_id}`
);

const detectPorterAgent = baseApi<
  {},
  { project_id: number; cluster_id: number }
>(
  "GET",
  ({ project_id, cluster_id }) =>
    `/api/projects/${project_id}/clusters/${cluster_id}/agent/detect`
);

const installPorterAgent = baseApi<
  {},
  { project_id: number; cluster_id: number }
>(
  "POST",
  ({ cluster_id, project_id }) =>
    `/api/projects/${project_id}/clusters/${cluster_id}/agent/install`
);

const getKubeEvents = baseApi<
  {
    skip: number;
    resource_type: string;
    owner_type?: string;
    owner_name?: string;
    namespace?: string;
  },
  { project_id: number; cluster_id: number }
>("GET", ({ project_id, cluster_id }) => {
  return `/api/projects/${project_id}/clusters/${cluster_id}/kube_events`;
});

const getKubeEvent = baseApi<
  {},
  { project_id: number; cluster_id: number; kube_event_id: number }
>(
  "GET",
  ({ project_id, cluster_id, kube_event_id }) =>
    `/api/projects/${project_id}/clusters/${cluster_id}/kube_events/${kube_event_id}`
);

const getLogBuckets = baseApi<
  {},
  { project_id: number; cluster_id: number; kube_event_id: number }
>(
  "GET",
  ({ project_id, cluster_id, kube_event_id }) =>
    `/api/projects/${project_id}/clusters/${cluster_id}/kube_events/${kube_event_id}/log_buckets`
);

const getLogBucketLogs = baseApi<
  { timestamp: number },
  { project_id: number; cluster_id: number; kube_event_id: number }
>(
  "GET",
  ({ project_id, cluster_id, kube_event_id }) =>
    `/api/projects/${project_id}/clusters/${cluster_id}/kube_events/${kube_event_id}/logs`
);

const getCanCreateProject = baseApi<{}, {}>(
  "GET",
  () => "/api/can_create_project"
);

const addApplicationToEnvGroup = baseApi<
  {
    name: string; // Env Group name
    app_name: string;
  },
  { project_id: number; cluster_id: number; namespace: string }
>(
  "POST",
  ({ cluster_id, namespace, project_id }) =>
    `/api/projects/${project_id}/clusters/${cluster_id}/namespaces/${namespace}/envgroup/add_application`
);

const removeApplicationFromEnvGroup = baseApi<
  {
    name: string; // Env Group name
    app_name: string;
  },
  { project_id: number; cluster_id: number; namespace: string }
>(
  "POST",
  ({ cluster_id, namespace, project_id }) =>
    `/api/projects/${project_id}/clusters/${cluster_id}/namespaces/${namespace}/envgroup/remove_application`
);

const provisionDatabase = baseApi<
  {
    username: string;
    password: string;
    machine_type: string;
    db_storage_encrypted: boolean;
    db_name: string;
    db_max_allocated_storage: string;
    db_family: string;
    db_engine_version: string;
    db_allocated_storage: string;
  },
  { project_id: number; cluster_id: number; namespace: string }
>(
  "POST",
  ({ project_id, cluster_id, namespace }) =>
    `/api/projects/${project_id}/clusters/${cluster_id}/namespaces/${namespace}/provision/rds`
);

const getDatabases = baseApi<
  {},
  {
    project_id: number;
    cluster_id: number;
  }
>(
  "GET",
  ({ project_id, cluster_id }) =>
    `/api/projects/${project_id}/clusters/${cluster_id}/databases`
);
const getPreviousLogsForContainer = baseApi<
  {
    container_name: string;
  },
  {
    project_id: number;
    cluster_id: number;
    namespace: string;
    pod_name: string;
  }
>(
  "GET",
  ({ cluster_id, namespace, pod_name: name, project_id }) =>
    `/api/projects/${project_id}/clusters/${cluster_id}/namespaces/${namespace}/pod/${name}/previous_logs`
);

const getIncidents = baseApi<
  {},
  {
    project_id: number;
    cluster_id: number;
  }
>(
  "GET",
  ({ project_id, cluster_id }) =>
    `/api/projects/${project_id}/clusters/${cluster_id}/incidents`
);

const getIncidentsByReleaseName = baseApi<
  {
    namespace: string;
    release_name: string;
  },
  {
    project_id: number;
    cluster_id: number;
  }
>(
  "GET",
  ({ project_id, cluster_id }) =>
    `/api/projects/${project_id}/clusters/${cluster_id}/incidents`
);

const getIncidentById = baseApi<
  {
    incident_id: string;
  },
  {
    project_id: number;
    cluster_id: number;
  }
>(
  "GET",
  ({ project_id, cluster_id }) =>
    `/api/projects/${project_id}/clusters/${cluster_id}/incidents`
);

const getIncidentLogsByLogId = baseApi<
  {
    log_id: string;
  },
  {
    project_id: number;
    cluster_id: number;
  }
>(
  "GET",
  ({ project_id, cluster_id }) =>
    `/api/projects/${project_id}/clusters/${cluster_id}/incidents/logs`
);

const upgradePorterAgent = baseApi<
  {},
  { project_id: number; cluster_id: number }
>(
  "POST",
  ({ project_id, cluster_id }) =>
    `/api/projects/${project_id}/clusters/${cluster_id}/agent/upgrade`
);

<<<<<<< HEAD
const getAlertingConfig = baseApi<
  {},
  {
    project_id: number;
    cluster_id: number;
  }
>(
  "GET",
  ({ project_id, cluster_id }) =>
    `/api/projects/${project_id}/clusters/${cluster_id}/notifications`
);

const saveAlertingConfig = baseApi<
  { backends: any },
  { project_id: number; cluster_id: number }
>(
  "PUT",
  ({ project_id, cluster_id }) =>
    `/api/projects/${project_id}/clusters/${cluster_id}/notifications`
=======
const updateBuildConfig = baseApi<
  BuildConfig,
  {
    project_id: number;
    cluster_id: number;
    namespace: string;
    release_name: string;
  }
>(
  "POST",
  ({ project_id, cluster_id, namespace, release_name }) =>
    `/api/projects/${project_id}/clusters/${cluster_id}/namespaces/${namespace}/releases/${release_name}/buildconfig`
>>>>>>> 91acaf0f
);

const reRunGHWorkflow = baseApi<
  {},
  {
    project_id: number;
    cluster_id: number;
    git_installation_id: number;
    owner: string;
    name: string;
    filename: string;
  }
>(
  "POST",
  ({ project_id, git_installation_id, owner, name, cluster_id, filename }) =>
    `/api/projects/${project_id}/gitrepos/${git_installation_id}/${owner}/${name}/clusters/${cluster_id}/rerun_workflow?filename=${filename}`
);

const triggerPreviewEnvWorkflow = baseApi<
  {},
  { project_id: number; cluster_id: number; deployment_id: number }
>(
  "POST",
  ({ project_id, cluster_id, deployment_id }) =>
    `/api/projects/${project_id}/clusters/${cluster_id}/deployments/${deployment_id}/trigger_workflow`
);

// Bundle export to allow default api import (api.<method> is more readable)
export default {
  checkAuth,
  connectECRRegistry,
  connectGCRRegistry,
  connectDORegistry,
  getAWSIntegration,
  getGCPIntegration,
  createAWSIntegration,
  overwriteAWSIntegration,
  createEmailVerification,
  createEnvironment,
  deleteEnvironment,
  createPreviewEnvironmentDeployment,
  reenablePreviewEnvironmentDeployment,
  listEnvironments,
  createGCPIntegration,
  createInvite,
  createNamespace,
  createPasswordReset,
  createPasswordResetVerify,
  createPasswordResetFinalize,
  createProject,
  createConfigMap,
  deleteCluster,
  deleteConfigMap,
  deleteInvite,
  deleteNamespace,
  deletePod,
  deleteProject,
  deleteRegistryIntegration,
  deleteSlackIntegration,
  updateNotificationConfig,
  getNotificationConfig,
  createSubdomain,
  deployTemplate,
  deployAddon,
  destroyInfra,
  updateDatabaseStatus,
  detectBuildpack,
  getBranchContents,
  getBranches,
  getMetadata,
  postWelcome,
  getChart,
  getCharts,
  getChartComponents,
  getChartControllers,
  getClusterIntegrations,
  getClusters,
  getCluster,
  getClusterNodes,
  getClusterNode,
  getConfigMap,
  getPRDeploymentList,
  getPRDeploymentByCluster,
  getPRDeployment,
  getGHAWorkflowTemplate,
  getGitRepoList,
  getGitRepoPermission,
  getGitRepos,
  getImageRepos,
  getImageTags,
  listInfraTemplates,
  getInfraTemplate,
  getInfra,
  provisionInfra,
  deleteInfra,
  updateInfra,
  listOperations,
  getOperation,
  getOperationLogs,
  retryCreateInfra,
  retryDeleteInfra,
  getInfraState,
  getInfraRawState,
  getInfraByID,
  getInfraDesired,
  getInfraCurrent,
  getIngress,
  getInvites,
  getJobs,
  getJobStatus,
  getJobPods,
  getPodByName,
  getMatchingPods,
  getMetrics,
  getNamespaces,
  getNGINXIngresses,
  getOAuthIds,
  getPodEvents,
  getProcfileContents,
  getProjectClusters,
  getProjectRegistries,
  getProjectRepos,
  getProjects,
  getPrometheusIsInstalled,
  getRegistryIntegrations,
  getReleaseToken,
  getReleaseSteps,
  getRepoIntegrations,
  getSlackIntegrations,
  getRepos,
  getRevisions,
  getTemplateInfo,
  getTemplateUpgradeNotes,
  getTemplates,
  getHelmRepos,
  getChartsFromHelmRepo,
  getChartInfoFromHelmRepo,
  linkGithubProject,
  getGithubAccounts,
  listConfigMaps,
  logInUser,
  logOutUser,
  registerUser,
  rollbackChart,
  uninstallTemplate,
  updateUser,
  renameConfigMap,
  updateConfigMap,
  upgradeChartValues,
  deleteJob,
  stopJob,
  updateInvite,
  listAPITokens,
  getAPIToken,
  revokeAPIToken,
  createAPIToken,
  createPolicy,
  getAvailableRoles,
  getCollaborators,
  updateCollaborator,
  removeCollaborator,
  getPolicyDocument,
  createWebhookToken,
  getUsage,
  getCustomerToken,
  getHasBilling,
  getOnboardingState,
  saveOnboardingState,
  getOnboardingInfra,
  getOnboardingRegistry,
  detectPorterAgent,
  installPorterAgent,
  getKubeEvents,
  getKubeEvent,
  getLogBuckets,
  getLogBucketLogs,
  getCanCreateProject,
  createEnvGroup,
  updateEnvGroup,
  listEnvGroups,
  getEnvGroup,
  deleteEnvGroup,
  addApplicationToEnvGroup,
  removeApplicationFromEnvGroup,
  provisionDatabase,
  getDatabases,
  getPreviousLogsForContainer,
  getIncidents,
  getIncidentsByReleaseName,
  getIncidentById,
  getIncidentLogsByLogId,
  upgradePorterAgent,
  getAlertingConfig,
  saveAlertingConfig,
  deletePRDeployment,
<<<<<<< HEAD
=======
  updateBuildConfig,
>>>>>>> 91acaf0f
  reRunGHWorkflow,
  triggerPreviewEnvWorkflow,
};<|MERGE_RESOLUTION|>--- conflicted
+++ resolved
@@ -1733,7 +1733,6 @@
     `/api/projects/${project_id}/clusters/${cluster_id}/agent/upgrade`
 );
 
-<<<<<<< HEAD
 const getAlertingConfig = baseApi<
   {},
   {
@@ -1753,7 +1752,8 @@
   "PUT",
   ({ project_id, cluster_id }) =>
     `/api/projects/${project_id}/clusters/${cluster_id}/notifications`
-=======
+);
+
 const updateBuildConfig = baseApi<
   BuildConfig,
   {
@@ -1766,7 +1766,6 @@
   "POST",
   ({ project_id, cluster_id, namespace, release_name }) =>
     `/api/projects/${project_id}/clusters/${cluster_id}/namespaces/${namespace}/releases/${release_name}/buildconfig`
->>>>>>> 91acaf0f
 );
 
 const reRunGHWorkflow = baseApi<
@@ -1962,10 +1961,7 @@
   getAlertingConfig,
   saveAlertingConfig,
   deletePRDeployment,
-<<<<<<< HEAD
-=======
   updateBuildConfig,
->>>>>>> 91acaf0f
   reRunGHWorkflow,
   triggerPreviewEnvWorkflow,
 };