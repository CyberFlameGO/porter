<<<<<<< HEAD
import { PolicyDocType } from "./auth/types";
=======
import { PullRequest } from "main/home/cluster-dashboard/preview-environments/types";
>>>>>>> 111735ed
import { release } from "process";
import { baseApi } from "./baseApi";

import { BuildConfig, FullActionConfigType, StorageType } from "./types";

/**
 * Generic api call format
 * @param {string} token - Bearer token.
 * @param {Object} params - Body params.
 * @param {Object} pathParams - Path params.
 * @param {(err: Object, res: Object) => void} callback - Callback function.
 */

const checkAuth = baseApi("GET", "/api/users/current");

const connectECRRegistry = baseApi<
  {
    name: string;
    aws_integration_id: string;
  },
  { id: number }
>("POST", (pathParams) => {
  return `/api/projects/${pathParams.id}/registries`;
});

const connectGCRRegistry = baseApi<
  {
    name: string;
    gcp_integration_id: string;
    url: string;
  },
  { id: number }
>("POST", (pathParams) => {
  return `/api/projects/${pathParams.id}/registries`;
});

const connectDORegistry = baseApi<
  {
    name: string;
    do_integration_id: string;
    url: string;
  },
  { project_id: number }
>("POST", (pathParams) => {
  return `/api/projects/${pathParams.project_id}/registries`;
});

const getAWSIntegration = baseApi<{}, { project_id: number }>(
  "GET",
  ({ project_id }) => `/api/projects/${project_id}/integrations/aws`
);

const getGCPIntegration = baseApi<{}, { project_id: number }>(
  "GET",
  ({ project_id }) => `/api/projects/${project_id}/integrations/gcp`
);

const createAWSIntegration = baseApi<
  {
    aws_region: string;
    aws_cluster_id?: string;
    aws_access_key_id: string;
    aws_secret_access_key: string;
  },
  { id: number }
>("POST", (pathParams) => {
  return `/api/projects/${pathParams.id}/integrations/aws`;
});

const overwriteAWSIntegration = baseApi<
  {
    aws_integration_id: number;
    aws_access_key_id: string;
    aws_secret_access_key: string;
    cluster_id: number;
  },
  {
    project_id: number;
  }
>("POST", (pathParams) => {
  return `/api/projects/${pathParams.project_id}/integrations/aws/overwrite`;
});

const createEmailVerification = baseApi<{}, {}>("POST", (pathParams) => {
  return `/api/email/verify/initiate`;
});

const createEnvironment = baseApi<
  {
    name: string;
    mode: "auto" | "manual";
  },
  {
    project_id: number;
    cluster_id: number;
    git_installation_id: number;
    git_repo_owner: string;
    git_repo_name: string;
  }
>("POST", (pathParams) => {
  let {
    project_id,
    cluster_id,
    git_installation_id,
    git_repo_owner,
    git_repo_name,
  } = pathParams;
  return `/api/projects/${project_id}/gitrepos/${git_installation_id}/${git_repo_owner}/${git_repo_name}/clusters/${cluster_id}/environment`;
});

const deleteEnvironment = baseApi<
  {
    name: string;
  },
  {
    project_id: number;
    cluster_id: number;
    git_installation_id: number;
    git_repo_owner: string;
    git_repo_name: string;
  }
>("DELETE", (pathParams) => {
  let {
    project_id,
    cluster_id,
    git_installation_id,
    git_repo_owner,
    git_repo_name,
  } = pathParams;
  return `/api/projects/${project_id}/gitrepos/${git_installation_id}/${git_repo_owner}/${git_repo_name}/clusters/${cluster_id}/environment`;
});

const createPreviewEnvironmentDeployment = baseApi<
  PullRequest,
  { project_id: number; cluster_id: number }
>(
  "POST",
  ({ project_id, cluster_id }) =>
    `/api/projects/${project_id}/clusters/${cluster_id}/deployments/pull_request`
);

const reenablePreviewEnvironmentDeployment = baseApi<
  {},
  {
    project_id: number;
    cluster_id: number;
    deployment_id: number;
  }
>(
  "PATCH",
  ({ project_id, cluster_id, deployment_id }) =>
    `/api/projects/${project_id}/clusters/${cluster_id}/deployments/${deployment_id}/reenable`
);

const listEnvironments = baseApi<
  {},
  {
    project_id: number;
    cluster_id: number;
  }
>("GET", (pathParams) => {
  let { project_id, cluster_id } = pathParams;
  return `/api/projects/${project_id}/clusters/${cluster_id}/environments`;
});

const createGCPIntegration = baseApi<
  {
    gcp_key_data: string;
    gcp_project_id: string;
  },
  {
    project_id: number;
  }
>("POST", (pathParams) => {
  return `/api/projects/${pathParams.project_id}/integrations/gcp`;
});

const createInvite = baseApi<
  {
    email: string;
    kind: string;
  },
  {
    id: number;
  }
>("POST", (pathParams) => {
  return `/api/projects/${pathParams.id}/invites`;
});

const createPasswordReset = baseApi<
  {
    email: string;
  },
  {}
>("POST", (pathParams) => {
  return `/api/password/reset/initiate`;
});

const createPasswordResetVerify = baseApi<
  {
    email: string;
    token: string;
    token_id: number;
  },
  {}
>("POST", (pathParams) => {
  return `/api/password/reset/verify`;
});

const createPasswordResetFinalize = baseApi<
  {
    email: string;
    token: string;
    token_id: number;
    new_password: string;
  },
  {}
>("POST", (pathParams) => {
  return `/api/password/reset/finalize`;
});

const createProject = baseApi<{ name: string }, {}>("POST", (pathParams) => {
  return `/api/projects`;
});

const createSubdomain = baseApi<
  {},
  {
    id: number;
    release_name: string;
    namespace: string;
    cluster_id: number;
  }
>("POST", (pathParams) => {
  let { cluster_id, id, namespace, release_name } = pathParams;

  return `/api/projects/${id}/clusters/${cluster_id}/namespaces/${namespace}/releases/${release_name}/subdomain`;
});

const deleteCluster = baseApi<
  {},
  {
    project_id: number;
    cluster_id: number;
  }
>("DELETE", (pathParams) => {
  return `/api/projects/${pathParams.project_id}/clusters/${pathParams.cluster_id}`;
});

const deleteInvite = baseApi<{}, { id: number; invId: number }>(
  "DELETE",
  (pathParams) => {
    return `/api/projects/${pathParams.id}/invites/${pathParams.invId}`;
  }
);

const deletePod = baseApi<
  {},
  { name: string; namespace: string; id: number; cluster_id: number }
>("DELETE", (pathParams) => {
  let { id, name, cluster_id, namespace } = pathParams;
  return `/api/projects/${id}/clusters/${cluster_id}/namespaces/${namespace}/pods/${name}`;
});

const getPodEvents = baseApi<
  {},
  { name: string; namespace: string; id: number; cluster_id: number }
>("GET", (pathParams) => {
  let { id, name, cluster_id, namespace } = pathParams;
  return `/api/projects/${id}/clusters/${cluster_id}/namespaces/${namespace}/pods/${name}/events`;
});

const deleteProject = baseApi<{}, { id: number }>("DELETE", (pathParams) => {
  return `/api/projects/${pathParams.id}`;
});

const deleteRegistryIntegration = baseApi<
  {},
  {
    project_id: number;
    registry_id: number;
  }
>("DELETE", (pathParams) => {
  return `/api/projects/${pathParams.project_id}/registries/${pathParams.registry_id}`;
});

const deleteSlackIntegration = baseApi<
  {},
  {
    project_id: number;
    slack_integration_id: number;
  }
>("DELETE", (pathParams) => {
  return `/api/projects/${pathParams.project_id}/slack_integrations/${pathParams.slack_integration_id}`;
});

const updateNotificationConfig = baseApi<
  {
    payload: any;
  },
  {
    project_id: number;
    cluster_id: number;
    namespace: string;
    name: string;
  }
>("POST", (pathParams) => {
  let { project_id, cluster_id, namespace, name } = pathParams;

  return `/api/projects/${project_id}/clusters/${cluster_id}/namespaces/${namespace}/releases/${name}/notifications`;
});

const getPRDeploymentList = baseApi<
  {
    status?: string[];
  },
  {
    cluster_id: number;
    project_id: number;
  }
>("GET", (pathParams) => {
  const { cluster_id, project_id } = pathParams;

  return `/api/projects/${project_id}/clusters/${cluster_id}/deployments`;
});

const getPRDeploymentByCluster = baseApi<
  {
    namespace: string;
  },
  {
    cluster_id: number;
    project_id: number;
    environment_id: number;
  }
>("GET", (pathParams) => {
  const { cluster_id, project_id, environment_id } = pathParams;

  return `/api/projects/${project_id}/clusters/${cluster_id}/${environment_id}/deployment`;
});

const getPRDeployment = baseApi<
  {
    namespace: string;
  },
  {
    cluster_id: number;
    project_id: number;
    git_installation_id: number;
    git_repo_owner: string;
    git_repo_name: string;
  }
>("GET", (pathParams) => {
  const {
    cluster_id,
    project_id,
    git_installation_id,
    git_repo_owner,
    git_repo_name,
  } = pathParams;
  return `/api/projects/${project_id}/gitrepos/${git_installation_id}/${git_repo_owner}/${git_repo_name}/clusters/${cluster_id}/deployment`;
});

const deletePRDeployment = baseApi<
  {},
  {
    cluster_id: number;
    project_id: number;
    environment_id: number;
    repo_owner: string;
    repo_name: string;
    pr_number: number;
  }
>("DELETE", (pathParams) => {
  const { cluster_id, project_id, environment_id, repo_owner, repo_name, pr_number } = pathParams;
  return `/api/projects/${project_id}/clusters/${cluster_id}/deployments/${environment_id}/${repo_owner}/${repo_name}/${pr_number}`;
});

const getNotificationConfig = baseApi<
  {},
  {
    project_id: number;
    cluster_id: number;
    namespace: string;
    name: string;
  }
>("GET", (pathParams) => {
  let { project_id, cluster_id, namespace, name } = pathParams;

  return `/api/projects/${project_id}/clusters/${cluster_id}/namespaces/${namespace}/releases/${name}/notifications`;
});

const getGHAWorkflowTemplate = baseApi<
  {
    release_name: string;
    github_action_config: FullActionConfigType;
  },
  {
    cluster_id: number;
    project_id: number;
    namespace: string;
  }
>("POST", (pathParams) => {
  const { cluster_id, project_id, namespace } = pathParams;

  return `/api/projects/${project_id}/clusters/${cluster_id}/namespaces/${namespace}/releases/gha_template`;
});

const deployTemplate = baseApi<
  {
    template_name: string;
    template_version: string;
    image_url?: string;
    values?: any;
    name: string;
    github_action_config?: FullActionConfigType;
    build_config?: any;
  },
  {
    id: number;
    cluster_id: number;
    namespace: string;
    repo_url?: string;
  }
>("POST", (pathParams) => {
  let { cluster_id, id, namespace, repo_url } = pathParams;

  if (repo_url) {
    return `/api/projects/${id}/clusters/${cluster_id}/namespaces/${namespace}/releases?repo_url=${repo_url}`;
  }
  return `/api/projects/${id}/clusters/${cluster_id}/namespaces/${namespace}/releases`;
});

const deployAddon = baseApi<
  {
    template_name: string;
    template_version: string;
    values?: any;
    name: string;
  },
  {
    id: number;
    cluster_id: number;
    namespace: string;
    repo_url?: string;
  }
>("POST", (pathParams) => {
  let { cluster_id, id, namespace, repo_url } = pathParams;

  return `/api/projects/${id}/clusters/${cluster_id}/namespaces/${namespace}/addons?repo_url=${repo_url}`;
});

const detectBuildpack = baseApi<
  {},
  {
    project_id: number;
    git_repo_id: number;
    kind: string;
    owner: string;
    name: string;
    branch: string;
  }
>("GET", (pathParams) => {
  return `/api/projects/${pathParams.project_id}/gitrepos/${
    pathParams.git_repo_id
  }/repos/${pathParams.kind}/${pathParams.owner}/${
    pathParams.name
  }/${encodeURIComponent(pathParams.branch)}/buildpack/detect`;
});

const getBranchContents = baseApi<
  {
    dir: string;
  },
  {
    project_id: number;
    git_repo_id: number;
    kind: string;
    owner: string;
    name: string;
    branch: string;
  }
>("GET", (pathParams) => {
  return `/api/projects/${pathParams.project_id}/gitrepos/${
    pathParams.git_repo_id
  }/repos/${pathParams.kind}/${pathParams.owner}/${
    pathParams.name
  }/${encodeURIComponent(pathParams.branch)}/contents`;
});

const getProcfileContents = baseApi<
  {
    path: string;
  },
  {
    project_id: number;
    git_repo_id: number;
    kind: string;
    owner: string;
    name: string;
    branch: string;
  }
>("GET", (pathParams) => {
  return `/api/projects/${pathParams.project_id}/gitrepos/${
    pathParams.git_repo_id
  }/repos/${pathParams.kind}/${pathParams.owner}/${
    pathParams.name
  }/${encodeURIComponent(pathParams.branch)}/procfile`;
});

const getBranches = baseApi<
  {},
  {
    project_id: number;
    git_repo_id: number;
    kind: string;
    owner: string;
    name: string;
  }
>("GET", (pathParams) => {
  return `/api/projects/${pathParams.project_id}/gitrepos/${pathParams.git_repo_id}/repos/${pathParams.kind}/${pathParams.owner}/${pathParams.name}/branches`;
});

const getChart = baseApi<
  {},
  {
    id: number;
    cluster_id: number;
    namespace: string;
    name: string;
    revision: number;
  }
>("GET", (pathParams) => {
  let { id, cluster_id, namespace, name, revision } = pathParams;

  return `/api/projects/${id}/clusters/${cluster_id}/namespaces/${namespace}/releases/${name}/${revision}`;
});

const getCharts = baseApi<
  {
    limit: number;
    skip: number;
    byDate: boolean;
    statusFilter: string[];
  },
  {
    id: number;
    cluster_id: number;
    namespace: string;
  }
>("GET", (pathParams) => {
  return `/api/projects/${pathParams.id}/clusters/${pathParams.cluster_id}/namespaces/${pathParams.namespace}/releases`;
});

const getChartComponents = baseApi<
  {},
  {
    id: number;
    cluster_id: number;
    namespace: string;
    name: string;
    revision: number;
  }
>("GET", (pathParams) => {
  let { id, cluster_id, namespace, name, revision } = pathParams;

  return `/api/projects/${id}/clusters/${cluster_id}/namespaces/${namespace}/releases/${name}/${revision}/components`;
});

const getChartControllers = baseApi<
  {},
  {
    id: number;
    cluster_id: number;
    namespace: string;
    name: string;
    revision: number;
  }
>("GET", (pathParams) => {
  let { id, cluster_id, namespace, name, revision } = pathParams;

  return `/api/projects/${id}/clusters/${cluster_id}/namespaces/${namespace}/releases/${name}/${revision}/controllers`;
});

const getClusterIntegrations = baseApi("GET", "/api/integrations/cluster");

const getClusters = baseApi<{}, { id: number }>("GET", (pathParams) => {
  return `/api/projects/${pathParams.id}/clusters`;
});

const getCluster = baseApi<
  {},
  {
    project_id: number;
    cluster_id: number;
  }
>("GET", (pathParams) => {
  return `/api/projects/${pathParams.project_id}/clusters/${pathParams.cluster_id}`;
});

const getClusterNodes = baseApi<
  {},
  {
    project_id: number;
    cluster_id: number;
  }
>("GET", (pathParams) => {
  return `/api/projects/${pathParams.project_id}/clusters/${pathParams.cluster_id}/nodes`;
});

const getClusterNode = baseApi<
  {},
  {
    project_id: number;
    cluster_id: number;
    nodeName: string;
  }
>(
  "GET",
  (pathParams) =>
    `/api/projects/${pathParams.project_id}/clusters/${pathParams.cluster_id}/nodes/${pathParams.nodeName}`
);

const getGitRepoList = baseApi<
  {},
  {
    project_id: number;
    git_repo_id: number;
  }
>("GET", (pathParams) => {
  return `/api/projects/${pathParams.project_id}/gitrepos/${pathParams.git_repo_id}/repos`;
});

const getGitRepoPermission = baseApi<
  {},
  {
    project_id: number;
    git_repo_id: number;
  }
>("GET", (pathParams) => {
  return `/api/projects/${pathParams.project_id}/gitrepos/${pathParams.git_repo_id}/permissions`;
});

const getGitRepos = baseApi<
  {},
  {
    project_id: number;
  }
>("GET", (pathParams) => {
  return `/api/projects/${pathParams.project_id}/gitrepos`;
});

const getImageRepos = baseApi<
  {},
  {
    project_id: number;
    registry_id: number;
  }
>("GET", (pathParams) => {
  return `/api/projects/${pathParams.project_id}/registries/${pathParams.registry_id}/repositories`;
});

const getImageTags = baseApi<
  {},
  {
    project_id: number;
    registry_id: number;
    repo_name: string;
  }
>("GET", (pathParams) => {
  return `/api/projects/${pathParams.project_id}/registries/${pathParams.registry_id}/repositories/${pathParams.repo_name}`;
});

const getInfra = baseApi<
  {
    version?: string;
  },
  {
    project_id: number;
  }
>("GET", (pathParams) => {
  return `/api/projects/${pathParams.project_id}/infra`;
});

const listInfraTemplates = baseApi<
  {},
  {
    project_id: number;
  }
>("GET", (pathParams) => {
  return `/api/projects/${pathParams.project_id}/infras/templates`;
});

const getInfraTemplate = baseApi<
  {},
  {
    project_id: number;
    name: string;
    version: string;
  }
>("GET", (pathParams) => {
  let { project_id, name, version } = pathParams;

  return `/api/projects/${project_id}/infras/templates/${name}/${version}`;
});

const provisionInfra = baseApi<
  {
    kind: string;
    values: any;
    aws_integration_id?: number;
    gcp_integration_id?: number;
    do_integration_id?: number;
    cluster_id?: number;
  },
  {
    project_id: number;
  }
>("POST", ({ project_id }) => {
  return `/api/projects/${project_id}/infras`;
});

const updateInfra = baseApi<
  {
    values?: any;
  },
  {
    project_id: number;
    infra_id: number;
  }
>("POST", (pathParams) => {
  let { project_id, infra_id } = pathParams;
  return `/api/projects/${project_id}/infras/${infra_id}/update`;
});

const retryCreateInfra = baseApi<
  {
    aws_integration_id?: number;
    gcp_integration_id?: number;
    do_integration_id?: number;
    values?: any;
  },
  {
    project_id: number;
    infra_id: number;
  }
>("POST", (pathParams) => {
  let { project_id, infra_id } = pathParams;
  return `/api/projects/${project_id}/infras/${infra_id}/retry_create`;
});

const retryDeleteInfra = baseApi<
  {
    values?: any;
  },
  {
    project_id: number;
    infra_id: number;
  }
>("POST", (pathParams) => {
  let { project_id, infra_id } = pathParams;
  return `/api/projects/${project_id}/infras/${infra_id}/retry_delete`;
});

const deleteInfra = baseApi<
  {},
  {
    project_id: number;
    infra_id: number;
  }
>("DELETE", (pathParams) => {
  let { project_id, infra_id } = pathParams;
  return `/api/projects/${project_id}/infras/${infra_id}`;
});

const listOperations = baseApi<
  {},
  {
    project_id: number;
    infra_id: number;
  }
>("GET", (pathParams) => {
  return `/api/projects/${pathParams.project_id}/infras/${pathParams.infra_id}/operations`;
});

const getOperation = baseApi<
  {},
  {
    project_id: number;
    infra_id: number;
    operation_id: string;
  }
>("GET", (pathParams) => {
  let { project_id, infra_id, operation_id } = pathParams;
  return `/api/projects/${project_id}/infras/${infra_id}/operations/${operation_id}`;
});

const getOperationLogs = baseApi<
  {},
  {
    project_id: number;
    infra_id: number;
    operation_id: string;
  }
>("GET", (pathParams) => {
  let { project_id, infra_id, operation_id } = pathParams;
  return `/api/projects/${project_id}/infras/${infra_id}/operations/${operation_id}/logs`;
});

const getInfraState = baseApi<
  {},
  {
    project_id: number;
    infra_id: number;
  }
>("GET", (pathParams) => {
  return `/api/projects/${pathParams.project_id}/infras/${pathParams.infra_id}/state`;
});

const getInfraRawState = baseApi<
  {},
  {
    project_id: number;
    infra_id: number;
  }
>("GET", (pathParams) => {
  return `/api/projects/${pathParams.project_id}/infras/${pathParams.infra_id}/raw_state`;
});

const getInfraByID = baseApi<
  {},
  {
    project_id: number;
    infra_id: number;
  }
>("GET", (pathParams) => {
  return `/api/projects/${pathParams.project_id}/infras/${pathParams.infra_id}`;
});

const getInfraDesired = baseApi<
  {},
  {
    project_id: number;
    infra_id: number;
  }
>("GET", (pathParams) => {
  return `/api/projects/${pathParams.project_id}/infras/${pathParams.infra_id}/desired`;
});

const getInfraCurrent = baseApi<
  {},
  {
    project_id: number;
    infra_id: number;
  }
>("GET", (pathParams) => {
  return `/api/projects/${pathParams.project_id}/infras/${pathParams.infra_id}/current`;
});

const getIngress = baseApi<
  {},
  { namespace: string; cluster_id: number; name: string; id: number }
>("GET", (pathParams) => {
  let { id, name, cluster_id, namespace } = pathParams;

  return `/api/projects/${id}/clusters/${cluster_id}/namespaces/${namespace}/ingresses/${name}`;
});

const getInvites = baseApi<{}, { id: number }>("GET", (pathParams) => {
  return `/api/projects/${pathParams.id}/invites`;
});

const getJobs = baseApi<
  {},
  { namespace: string; cluster_id: number; release_name: string; id: number }
>("GET", (pathParams) => {
  let { id, release_name, cluster_id, namespace } = pathParams;

  return `/api/projects/${id}/clusters/${cluster_id}/namespaces/${namespace}/releases/${release_name}/0/jobs`;
});

const getJobStatus = baseApi<
  {},
  { namespace: string; cluster_id: number; release_name: string; id: number }
>("GET", (pathParams) => {
  let { id, release_name, cluster_id, namespace } = pathParams;

  return `/api/projects/${id}/clusters/${cluster_id}/namespaces/${namespace}/releases/${release_name}/0/jobs/status`;
});

const getJobPods = baseApi<
  {},
  { name: string; namespace: string; id: number; cluster_id: number }
>("GET", (pathParams) => {
  let { id, name, cluster_id, namespace } = pathParams;
  return `/api/projects/${id}/clusters/${cluster_id}/namespaces/${namespace}/jobs/${name}/pods`;
});

const getPodByName = baseApi<
  {},
  {
    project_id: number;
    cluster_id: number;
    namespace: string;
    name: string;
  }
>(
  "GET",
  ({ project_id, cluster_id, namespace, name }) =>
    `/api/projects/${project_id}/clusters/${cluster_id}/namespaces/${namespace}/pods/${name}`
);

const getMatchingPods = baseApi<
  {
    namespace: string;
    selectors: string[];
  },
  { id: number; cluster_id: number }
>("GET", (pathParams) => {
  return `/api/projects/${pathParams.id}/clusters/${pathParams.cluster_id}/pods`;
});

const getMetrics = baseApi<
  {
    metric: string;
    shouldsum: boolean;
    pods?: string[];
    kind?: string; // the controller kind
    name?: string;
    percentile?: number;
    namespace: string;
    startrange: number;
    endrange: number;
    resolution: string;
  },
  {
    id: number;
    cluster_id: number;
  }
>("GET", (pathParams) => {
  return `/api/projects/${pathParams.id}/clusters/${pathParams.cluster_id}/metrics`;
});

const getNamespaces = baseApi<
  {},
  {
    id: number;
    cluster_id: number;
  }
>("GET", (pathParams) => {
  return `/api/projects/${pathParams.id}/clusters/${pathParams.cluster_id}/namespaces`;
});

const getNGINXIngresses = baseApi<
  {},
  {
    id: number;
    cluster_id: number;
  }
>("GET", (pathParams) => {
  return `/api/projects/${pathParams.id}/clusters/${pathParams.cluster_id}/prometheus/ingresses`;
});

const getOAuthIds = baseApi<
  {},
  {
    project_id: number;
  }
>("GET", (pathParams) => {
  return `/api/projects/${pathParams.project_id}/integrations/oauth`;
});

const getProjectClusters = baseApi<{}, { id: number }>("GET", (pathParams) => {
  return `/api/projects/${pathParams.id}/clusters`;
});

const getProjectRegistries = baseApi<{}, { id: number }>(
  "GET",
  (pathParams) => {
    return `/api/projects/${pathParams.id}/registries`;
  }
);

const getProjectRepos = baseApi<{}, { id: number }>("GET", (pathParams) => {
  return `/api/projects/${pathParams.id}/repos`;
});

const getProjects = baseApi("GET", "/api/projects");

const getPrometheusIsInstalled = baseApi<
  {},
  {
    id: number;
    cluster_id: number;
  }
>("GET", (pathParams) => {
  return `/api/projects/${pathParams.id}/clusters/${pathParams.cluster_id}/prometheus/detect`;
});

const getRegistryIntegrations = baseApi("GET", "/api/integrations/registry");

const getReleaseToken = baseApi<
  {},
  { name: string; id: number; namespace: string; cluster_id: number }
>("GET", (pathParams) => {
  let { id, cluster_id, namespace, name } = pathParams;

  return `/api/projects/${id}/clusters/${cluster_id}/namespaces/${namespace}/releases/${name}/webhook`;
});

const getReleaseSteps = baseApi<
  {},
  { name: string; id: number; namespace: string; cluster_id: number }
>("GET", (pathParams) => {
  let { id, cluster_id, namespace, name } = pathParams;

  return `/api/projects/${id}/clusters/${cluster_id}/namespaces/${namespace}/releases/${name}/steps`;
});

const destroyInfra = baseApi<
  {},
  {
    project_id: number;
    infra_id: number;
  }
>("DELETE", (pathParams) => {
  return `/api/projects/${pathParams.project_id}/infras/${pathParams.infra_id}`;
});

const updateDatabaseStatus = baseApi<
  {
    status: string;
  },
  {
    project_id: number;
    infra_id: number;
  }
>("POST", (pathParams) => {
  return `/api/projects/${pathParams.project_id}/infras/${pathParams.infra_id}/database`;
});

const getRepoIntegrations = baseApi("GET", "/api/integrations/repo");

const getRepos = baseApi<{}, { id: number }>("GET", (pathParams) => {
  return `/api/projects/${pathParams.id}/repos`;
});

const getSlackIntegrations = baseApi<{}, { id: number }>(
  "GET",
  (pathParams) => {
    return `/api/projects/${pathParams.id}/slack_integrations`;
  }
);

const getRevisions = baseApi<
  {},
  { id: number; cluster_id: number; namespace: string; name: string }
>("GET", (pathParams) => {
  let { id, cluster_id, namespace, name } = pathParams;

  return `/api/projects/${id}/clusters/${cluster_id}/namespaces/${namespace}/releases/${name}/history`;
});

const getTemplateInfo = baseApi<
  {
    repo_url?: string;
  },
  { name: string; version: string }
>("GET", (pathParams) => {
  return `/api/templates/${pathParams.name}/${pathParams.version}`;
});

const getTemplateUpgradeNotes = baseApi<
  {
    repo_url?: string;
    prev_version: string;
  },
  { name: string; version: string }
>("GET", (pathParams) => {
  return `/api/templates/${pathParams.name}/${pathParams.version}/upgrade_notes`;
});

const getTemplates = baseApi<
  {
    repo_url?: string;
  },
  {}
>("GET", "/api/templates");

const getHelmRepos = baseApi<
  {},
  {
    project_id: number;
  }
>("GET", (pathParams) => {
  return `/api/projects/${pathParams.project_id}/helmrepos`;
});

const getChartsFromHelmRepo = baseApi<
  {},
  {
    project_id: number;
    helm_repo_id: number;
  }
>("GET", (pathParams) => {
  return `/api/projects/${pathParams.project_id}/helmrepos/${pathParams.helm_repo_id}/charts`;
});

const getChartInfoFromHelmRepo = baseApi<
  {},
  { project_id: number; helm_repo_id: number; name: string; version: string }
>("GET", (pathParams) => {
  return `/api/projects/${pathParams.project_id}/helmrepos/${pathParams.helm_repo_id}/charts/${pathParams.name}/${pathParams.version}`;
});

const getMetadata = baseApi<{}, {}>("GET", () => {
  return `/api/metadata`;
});

const postWelcome = baseApi<{
  email: string;
  isCompany: boolean;
  company: string;
  role: string;
}>("POST", () => {
  return `/api/welcome`;
});

const linkGithubProject = baseApi<
  {},
  {
    project_id: number;
  }
>("GET", (pathParams) => {
  return `/api/oauth/projects/${pathParams.project_id}/github`;
});

const getGithubAccounts = baseApi<{}, {}>("GET", () => {
  return `/api/integrations/github-app/accounts`;
});

const logInUser = baseApi<{
  email: string;
  password: string;
}>("POST", "/api/login");

const logOutUser = baseApi("POST", "/api/logout");

const registerUser = baseApi<{
  email: string;
  password: string;
}>("POST", "/api/users");

const rollbackChart = baseApi<
  {
    revision: number;
  },
  {
    id: number;
    name: string;
    namespace: string;
    cluster_id: number;
  }
>("POST", (pathParams) => {
  let { id, name, cluster_id, namespace } = pathParams;
  return `/api/projects/${id}/clusters/${cluster_id}/namespaces/${namespace}/releases/${name}/0/rollback`;
});

const uninstallTemplate = baseApi<
  {},
  {
    id: number;
    name: string;
    cluster_id: number;
    namespace: string;
  }
>("DELETE", (pathParams) => {
  let { id, name, cluster_id, namespace } = pathParams;
  return `/api/projects/${id}/clusters/${cluster_id}/namespaces/${namespace}/releases/${name}/0`;
});

const updateUser = baseApi<
  {
    rawKubeConfig?: string;
    allowedContexts?: string[];
  },
  { id: number }
>("PUT", (pathParams) => {
  return `/api/users/${pathParams.id}`;
});

const upgradeChartValues = baseApi<
  {
    values: string;
    version?: string;
  },
  {
    id: number;
    name: string;
    namespace: string;
    cluster_id: number;
  }
>("POST", (pathParams) => {
  let { id, name, cluster_id, namespace } = pathParams;
  return `/api/projects/${id}/clusters/${cluster_id}/namespaces/${namespace}/releases/${name}/0/upgrade`;
});

const listEnvGroups = baseApi<
  {},
  {
    id: number;
    namespace: string;
    cluster_id: number;
  }
>("GET", (pathParams) => {
  return `/api/projects/${pathParams.id}/clusters/${pathParams.cluster_id}/namespaces/${pathParams.namespace}/envgroup/list`;
});

const listConfigMaps = baseApi<
  {},
  {
    id: number;
    namespace: string;
    cluster_id: number;
  }
>("GET", (pathParams) => {
  return `/api/projects/${pathParams.id}/clusters/${pathParams.cluster_id}/namespaces/${pathParams.namespace}/configmap/list`;
});

const getEnvGroup = baseApi<
  {},
  {
    id: number;
    namespace: string;
    cluster_id: number;
    name: string;
    version?: number;
  }
>("GET", (pathParams) => {
  return `/api/projects/${pathParams.id}/clusters/${
    pathParams.cluster_id
  }/namespaces/${pathParams.namespace}/envgroup?name=${pathParams.name}${
    pathParams.version ? "&version=" + pathParams.version : ""
  }`;
});

const getConfigMap = baseApi<
  {
    name: string;
  },
  {
    id: number;
    namespace: string;
    cluster_id: number;
  }
>("GET", (pathParams) => {
  return `/api/projects/${pathParams.id}/clusters/${pathParams.cluster_id}/namespaces/${pathParams.namespace}/configmap`;
});

const createEnvGroup = baseApi<
  {
    name: string;
    variables: Record<string, string>;
    secret_variables?: Record<string, string>;
  },
  {
    id: number;
    cluster_id: number;
    namespace: string;
  }
>("POST", (pathParams) => {
  return `/api/projects/${pathParams.id}/clusters/${pathParams.cluster_id}/namespaces/${pathParams.namespace}/envgroup/create`;
});

const updateEnvGroup = baseApi<
  {
    name: string;
    variables: { [key: string]: string };
    secret_variables?: { [key: string]: string };
  },
  {
    project_id: number;
    cluster_id: number;
    namespace: string;
  }
>(
  "POST",
  ({ cluster_id, project_id, namespace }) =>
    `/api/projects/${project_id}/clusters/${cluster_id}/namespaces/${namespace}/envgroup/create`
);

const createConfigMap = baseApi<
  {
    name: string;
    variables: Record<string, string>;
    secret_variables?: Record<string, string>;
  },
  {
    id: number;
    cluster_id: number;
    namespace: string;
  }
>("POST", (pathParams) => {
  return `/api/projects/${pathParams.id}/clusters/${pathParams.cluster_id}/namespaces/${pathParams.namespace}/configmap/create`;
});

const updateConfigMap = baseApi<
  {
    name: string;
    variables: Record<string, string>;
    secret_variables?: Record<string, string>;
  },
  {
    id: number;
    cluster_id: number;
    namespace: string;
  }
>("POST", (pathParams) => {
  let { id, cluster_id } = pathParams;
  return `/api/projects/${pathParams.id}/clusters/${pathParams.cluster_id}/namespaces/${pathParams.namespace}/configmap/update`;
});

const renameConfigMap = baseApi<
  {
    name: string;
    new_name: string;
  },
  {
    id: number;
    cluster_id: number;
    namespace: string;
  }
>("POST", (pathParams) => {
  return `/api/projects/${pathParams.id}/clusters/${pathParams.cluster_id}/namespaces/${pathParams.namespace}/configmap/rename`;
});

const deleteEnvGroup = baseApi<
  {
    name: string;
  },
  {
    id: number;
    namespace: string;
    cluster_id: number;
  }
>("DELETE", (pathParams) => {
  return `/api/projects/${pathParams.id}/clusters/${pathParams.cluster_id}/namespaces/${pathParams.namespace}/envgroup`;
});

const deleteConfigMap = baseApi<
  {
    name: string;
  },
  {
    id: number;
    namespace: string;
    cluster_id: number;
  }
>("DELETE", (pathParams) => {
  return `/api/projects/${pathParams.id}/clusters/${pathParams.cluster_id}/namespaces/${pathParams.namespace}/configmap/delete`;
});

const createNamespace = baseApi<
  {
    name: string;
  },
  { id: number; cluster_id: number }
>("POST", (pathParams) => {
  let { id, cluster_id } = pathParams;
  return `/api/projects/${id}/clusters/${cluster_id}/namespaces/create`;
});

const deleteNamespace = baseApi<
  {
    name: string;
  },
  {
    id: number;
    cluster_id: number;
  }
>("DELETE", (pathParams) => {
  let { id, cluster_id } = pathParams;
  return `/api/projects/${id}/clusters/${cluster_id}/namespaces/delete`;
});

const deleteJob = baseApi<
  {},
  { name: string; namespace: string; id: number; cluster_id: number }
>("DELETE", (pathParams) => {
  let { id, name, cluster_id, namespace } = pathParams;
  return `/api/projects/${id}/clusters/${cluster_id}/namespaces/${namespace}/jobs/${name}`;
});

const stopJob = baseApi<
  {},
  { name: string; namespace: string; id: number; cluster_id: number }
>("POST", (pathParams) => {
  let { id, name, namespace, cluster_id } = pathParams;
  return `/api/projects/${id}/clusters/${cluster_id}/namespaces/${namespace}/jobs/${name}/stop`;
});

const listAPITokens = baseApi<{}, { project_id: number }>(
  "GET",
  ({ project_id }) => `/api/projects/${project_id}/api_token`
);

const getAPIToken = baseApi<{}, { project_id: number; token: string }>(
  "GET",
  ({ project_id, token }) => `/api/projects/${project_id}/api_token/${token}`
);

const revokeAPIToken = baseApi<{}, { project_id: number; token: string }>(
  "POST",
  ({ project_id, token }) =>
    `/api/projects/${project_id}/api_token/${token}/revoke`
);

const createAPIToken = baseApi<
  {
    name: string;
    policy_uid: string;
    expires_at?: string;
  },
  { project_id: number }
>("POST", ({ project_id }) => `/api/projects/${project_id}/api_token`);

const createPolicy = baseApi<
  {
    name: string;
    policy: PolicyDocType[];
  },
  { project_id: number }
>("POST", ({ project_id }) => `/api/projects/${project_id}/policy`);

const getAvailableRoles = baseApi<{}, { project_id: number }>(
  "GET",
  ({ project_id }) => `/api/projects/${project_id}/roles`
);

const updateInvite = baseApi<
  { kind: string },
  { project_id: number; invite_id: number }
>(
  "POST",
  ({ project_id, invite_id }) =>
    `/api/projects/${project_id}/invites/${invite_id}`
);

const getCollaborators = baseApi<{}, { project_id: number }>(
  "GET",
  ({ project_id }) => `/api/projects/${project_id}/collaborators`
);

const updateCollaborator = baseApi<
  {
    kind: string;
    user_id: number;
  },
  { project_id: number }
>("POST", ({ project_id }) => `/api/projects/${project_id}/roles`);

const removeCollaborator = baseApi<{ user_id: number }, { project_id: number }>(
  "DELETE",
  ({ project_id }) => `/api/projects/${project_id}/roles`
);

const getPolicyDocument = baseApi<{}, { project_id: number }>(
  "GET",
  ({ project_id }) => `/api/projects/${project_id}/policy`
);

const createWebhookToken = baseApi<
  {},
  {
    project_id: number;
    chart_name: string;
    namespace: string;
    cluster_id: number;
  }
>(
  "POST",
  ({ project_id, chart_name, namespace, cluster_id }) =>
    `/api/projects/${project_id}/clusters/${cluster_id}/namespaces/${namespace}/releases/${chart_name}/0/webhook`
);

const getUsage = baseApi<{}, { project_id: number }>(
  "GET",
  ({ project_id }) => `/api/projects/${project_id}/usage`
);

// Used for billing purposes
const getCustomerToken = baseApi<{}, { project_id: number }>(
  "GET",
  ({ project_id }) => `/api/projects/${project_id}/billing/token`
);

const getHasBilling = baseApi<{}, { project_id: number }>(
  "GET",
  ({ project_id }) => `/api/projects/${project_id}/billing`
);

const getOnboardingState = baseApi<{}, { project_id: number }>(
  "GET",
  ({ project_id }) => `/api/projects/${project_id}/onboarding`
);

const saveOnboardingState = baseApi<{}, { project_id: number }>(
  "POST",
  ({ project_id }) => `/api/projects/${project_id}/onboarding`
);

const getOnboardingInfra = baseApi<
  {},
  { project_id: number; registry_infra_id: number }
>(
  "GET",
  ({ project_id, registry_infra_id }) =>
    `/api/projects/${project_id}/infras/${registry_infra_id}`
);

const getOnboardingRegistry = baseApi<
  {},
  { project_id: number; registry_connection_id: number }
>(
  "GET",
  ({ project_id, registry_connection_id }) =>
    `/api/projects/${project_id}/registries/${registry_connection_id}`
);

const detectPorterAgent = baseApi<
  {},
  { project_id: number; cluster_id: number }
>(
  "GET",
  ({ project_id, cluster_id }) =>
    `/api/projects/${project_id}/clusters/${cluster_id}/agent/detect`
);

const installPorterAgent = baseApi<
  {},
  { project_id: number; cluster_id: number }
>(
  "POST",
  ({ cluster_id, project_id }) =>
    `/api/projects/${project_id}/clusters/${cluster_id}/agent/install`
);

const getKubeEvents = baseApi<
  {
    skip: number;
    resource_type: string;
    owner_type?: string;
    owner_name?: string;
    namespace?: string;
  },
  { project_id: number; cluster_id: number }
>("GET", ({ project_id, cluster_id }) => {
  return `/api/projects/${project_id}/clusters/${cluster_id}/kube_events`;
});

const getKubeEvent = baseApi<
  {},
  { project_id: number; cluster_id: number; kube_event_id: number }
>(
  "GET",
  ({ project_id, cluster_id, kube_event_id }) =>
    `/api/projects/${project_id}/clusters/${cluster_id}/kube_events/${kube_event_id}`
);

const getLogBuckets = baseApi<
  {},
  { project_id: number; cluster_id: number; kube_event_id: number }
>(
  "GET",
  ({ project_id, cluster_id, kube_event_id }) =>
    `/api/projects/${project_id}/clusters/${cluster_id}/kube_events/${kube_event_id}/log_buckets`
);

const getLogBucketLogs = baseApi<
  { timestamp: number },
  { project_id: number; cluster_id: number; kube_event_id: number }
>(
  "GET",
  ({ project_id, cluster_id, kube_event_id }) =>
    `/api/projects/${project_id}/clusters/${cluster_id}/kube_events/${kube_event_id}/logs`
);

const getCanCreateProject = baseApi<{}, {}>(
  "GET",
  () => "/api/can_create_project"
);

const addApplicationToEnvGroup = baseApi<
  {
    name: string; // Env Group name
    app_name: string;
  },
  { project_id: number; cluster_id: number; namespace: string }
>(
  "POST",
  ({ cluster_id, namespace, project_id }) =>
    `/api/projects/${project_id}/clusters/${cluster_id}/namespaces/${namespace}/envgroup/add_application`
);

const removeApplicationFromEnvGroup = baseApi<
  {
    name: string; // Env Group name
    app_name: string;
  },
  { project_id: number; cluster_id: number; namespace: string }
>(
  "POST",
  ({ cluster_id, namespace, project_id }) =>
    `/api/projects/${project_id}/clusters/${cluster_id}/namespaces/${namespace}/envgroup/remove_application`
);

const provisionDatabase = baseApi<
  {
    username: string;
    password: string;
    machine_type: string;
    db_storage_encrypted: boolean;
    db_name: string;
    db_max_allocated_storage: string;
    db_family: string;
    db_engine_version: string;
    db_allocated_storage: string;
  },
  { project_id: number; cluster_id: number; namespace: string }
>(
  "POST",
  ({ project_id, cluster_id, namespace }) =>
    `/api/projects/${project_id}/clusters/${cluster_id}/namespaces/${namespace}/provision/rds`
);

const getDatabases = baseApi<
  {},
  {
    project_id: number;
    cluster_id: number;
  }
>(
  "GET",
  ({ project_id, cluster_id }) =>
    `/api/projects/${project_id}/clusters/${cluster_id}/databases`
);
const getPreviousLogsForContainer = baseApi<
  {
    container_name: string;
  },
  {
    project_id: number;
    cluster_id: number;
    namespace: string;
    pod_name: string;
  }
>(
  "GET",
  ({ cluster_id, namespace, pod_name: name, project_id }) =>
    `/api/projects/${project_id}/clusters/${cluster_id}/namespaces/${namespace}/pod/${name}/previous_logs`
);

const getIncidents = baseApi<
  {},
  {
    project_id: number;
    cluster_id: number;
  }
>(
  "GET",
  ({ project_id, cluster_id }) =>
    `/api/projects/${project_id}/clusters/${cluster_id}/incidents`
);

const getIncidentsByReleaseName = baseApi<
  {
    namespace: string;
    release_name: string;
  },
  {
    project_id: number;
    cluster_id: number;
  }
>(
  "GET",
  ({ project_id, cluster_id }) =>
    `/api/projects/${project_id}/clusters/${cluster_id}/incidents`
);

const getIncidentById = baseApi<
  {
    incident_id: string;
  },
  {
    project_id: number;
    cluster_id: number;
  }
>(
  "GET",
  ({ project_id, cluster_id }) =>
    `/api/projects/${project_id}/clusters/${cluster_id}/incidents`
);

const getIncidentLogsByLogId = baseApi<
  {
    log_id: string;
  },
  {
    project_id: number;
    cluster_id: number;
  }
>(
  "GET",
  ({ project_id, cluster_id }) =>
    `/api/projects/${project_id}/clusters/${cluster_id}/incidents/logs`
);

const upgradePorterAgent = baseApi<
  {},
  { project_id: number; cluster_id: number }
>(
  "POST",
  ({ project_id, cluster_id }) =>
    `/api/projects/${project_id}/clusters/${cluster_id}/agent/upgrade`
);

const getAlertingConfig = baseApi<
  {},
  {
    project_id: number;
    cluster_id: number;
  }
>(
  "GET",
  ({ project_id, cluster_id }) =>
    `/api/projects/${project_id}/clusters/${cluster_id}/notifications`
);

const saveAlertingConfig = baseApi<
  { backends: any },
  { project_id: number; cluster_id: number }
>(
  "PUT",
  ({ project_id, cluster_id }) =>
    `/api/projects/${project_id}/clusters/${cluster_id}/notifications`
);

// Bundle export to allow default api import (api.<method> is more readable)
export default {
  checkAuth,
  connectECRRegistry,
  connectGCRRegistry,
  connectDORegistry,
  getAWSIntegration,
  getGCPIntegration,
  createAWSIntegration,
  overwriteAWSIntegration,
  createEmailVerification,
  createEnvironment,
  deleteEnvironment,
  createPreviewEnvironmentDeployment,
  reenablePreviewEnvironmentDeployment,
  listEnvironments,
  createGCPIntegration,
  createInvite,
  createNamespace,
  createPasswordReset,
  createPasswordResetVerify,
  createPasswordResetFinalize,
  createProject,
  createConfigMap,
  deleteCluster,
  deleteConfigMap,
  deleteInvite,
  deleteNamespace,
  deletePod,
  deleteProject,
  deleteRegistryIntegration,
  deleteSlackIntegration,
  updateNotificationConfig,
  getNotificationConfig,
  createSubdomain,
  deployTemplate,
  deployAddon,
  destroyInfra,
  updateDatabaseStatus,
  detectBuildpack,
  getBranchContents,
  getBranches,
  getMetadata,
  postWelcome,
  getChart,
  getCharts,
  getChartComponents,
  getChartControllers,
  getClusterIntegrations,
  getClusters,
  getCluster,
  getClusterNodes,
  getClusterNode,
  getConfigMap,
  getPRDeploymentList,
  getPRDeploymentByCluster,
  getPRDeployment,
  getGHAWorkflowTemplate,
  getGitRepoList,
  getGitRepoPermission,
  getGitRepos,
  getImageRepos,
  getImageTags,
  listInfraTemplates,
  getInfraTemplate,
  getInfra,
  provisionInfra,
  deleteInfra,
  updateInfra,
  listOperations,
  getOperation,
  getOperationLogs,
  retryCreateInfra,
  retryDeleteInfra,
  getInfraState,
  getInfraRawState,
  getInfraByID,
  getInfraDesired,
  getInfraCurrent,
  getIngress,
  getInvites,
  getJobs,
  getJobStatus,
  getJobPods,
  getPodByName,
  getMatchingPods,
  getMetrics,
  getNamespaces,
  getNGINXIngresses,
  getOAuthIds,
  getPodEvents,
  getProcfileContents,
  getProjectClusters,
  getProjectRegistries,
  getProjectRepos,
  getProjects,
  getPrometheusIsInstalled,
  getRegistryIntegrations,
  getReleaseToken,
  getReleaseSteps,
  getRepoIntegrations,
  getSlackIntegrations,
  getRepos,
  getRevisions,
  getTemplateInfo,
  getTemplateUpgradeNotes,
  getTemplates,
  getHelmRepos,
  getChartsFromHelmRepo,
  getChartInfoFromHelmRepo,
  linkGithubProject,
  getGithubAccounts,
  listConfigMaps,
  logInUser,
  logOutUser,
  registerUser,
  rollbackChart,
  uninstallTemplate,
  updateUser,
  renameConfigMap,
  updateConfigMap,
  upgradeChartValues,
  deleteJob,
  stopJob,
  updateInvite,
  listAPITokens,
  getAPIToken,
  revokeAPIToken,
  createAPIToken,
  createPolicy,
  getAvailableRoles,
  getCollaborators,
  updateCollaborator,
  removeCollaborator,
  getPolicyDocument,
  createWebhookToken,
  getUsage,
  getCustomerToken,
  getHasBilling,
  getOnboardingState,
  saveOnboardingState,
  getOnboardingInfra,
  getOnboardingRegistry,
  detectPorterAgent,
  installPorterAgent,
  getKubeEvents,
  getKubeEvent,
  getLogBuckets,
  getLogBucketLogs,
  getCanCreateProject,
  createEnvGroup,
  updateEnvGroup,
  listEnvGroups,
  getEnvGroup,
  deleteEnvGroup,
  addApplicationToEnvGroup,
  removeApplicationFromEnvGroup,
  provisionDatabase,
  getDatabases,
  getPreviousLogsForContainer,
  getIncidents,
  getIncidentsByReleaseName,
  getIncidentById,
  getIncidentLogsByLogId,
  upgradePorterAgent,
  getAlertingConfig,
  saveAlertingConfig,
  deletePRDeployment,
};<|MERGE_RESOLUTION|>--- conflicted
+++ resolved
@@ -1,8 +1,5 @@
-<<<<<<< HEAD
 import { PolicyDocType } from "./auth/types";
-=======
 import { PullRequest } from "main/home/cluster-dashboard/preview-environments/types";
->>>>>>> 111735ed
 import { release } from "process";
 import { baseApi } from "./baseApi";
 
@@ -377,7 +374,14 @@
     pr_number: number;
   }
 >("DELETE", (pathParams) => {
-  const { cluster_id, project_id, environment_id, repo_owner, repo_name, pr_number } = pathParams;
+  const {
+    cluster_id,
+    project_id,
+    environment_id,
+    repo_owner,
+    repo_name,
+    pr_number,
+  } = pathParams;
   return `/api/projects/${project_id}/clusters/${cluster_id}/deployments/${environment_id}/${repo_owner}/${repo_name}/${pr_number}`;
 });
 
