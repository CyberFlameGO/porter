--- conflicted
+++ resolved
@@ -179,7 +179,6 @@
 
 const getProjectRepos = baseApi<{}, { id: number }>('GET', pathParams => {
   return `/api/projects/${pathParams.id}/repos`;
-<<<<<<< HEAD
 });
 
 const createAWSIntegration = baseApi<{
@@ -200,30 +199,7 @@
 const getImageRepos = baseApi<{}, {   
   project_id: number,
   registry_id: number,
- }>('GET', pathParams => {
-=======
-});
-
-const createAWSIntegration = baseApi<{
-  aws_region: string,
-  aws_access_key_id: string,
-  aws_secret_access_key: string,
-}, { id: number }>('POST', pathParams => {
-  return `/api/projects/${pathParams.id}/integrations/aws`;
-});
-
-const createECR = baseApi<{
-  name: string,
-  aws_integration_id: string,
-}, { id: number }>('POST', pathParams => {
-  return `/api/projects/${pathParams.id}/registries`;
-});
-
-const getImageRepos = baseApi<{}, {   
-  project_id: number,
-  registry_id: number,
 }>('GET', pathParams => {
->>>>>>> 96adf903
   return `/api/projects/${pathParams.project_id}/registries/${pathParams.registry_id}/repositories`;
 });
 
