--- conflicted
+++ resolved
@@ -282,22 +282,12 @@
   {
     cluster_id: number;
     project_id: number;
-<<<<<<< HEAD
-    name: string;
-    namespace: string;
-  }
->("POST", (pathParams) => {
-  const { name, namespace, cluster_id, project_id } = pathParams;
-
-  return `/api/projects/${project_id}/ci/actions/generate?cluster_id=${cluster_id}&name=${name}&namespace=${namespace}`;
-=======
     namespace: string;
   }
 >("POST", (pathParams) => {
   const { cluster_id, project_id, namespace } = pathParams;
 
   return `/api/projects/${project_id}/clusters/${cluster_id}/namespaces/${namespace}/releases/gha_template`;
->>>>>>> c2e39ea7
 });
 
 const deployTemplate = baseApi<
