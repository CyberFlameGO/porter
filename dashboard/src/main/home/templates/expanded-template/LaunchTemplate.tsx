--- conflicted
+++ resolved
@@ -25,12 +25,9 @@
   selectedImageUrl: string | null,
   selectedTag: string | null,
   tabOptions: ChoiceType[],
-<<<<<<< HEAD
   currentTab: string | null,
-=======
   tabContents: any
   namespaceOptions: { label: string, value: string }[],
->>>>>>> e66f4ebb
 };
 
 export default class LaunchTemplate extends Component<PropsType, StateType> {
@@ -43,12 +40,9 @@
     selectedImageUrl: '' as string | null,
     selectedTag: '' as string | null,
     tabOptions: [] as ChoiceType[],
-<<<<<<< HEAD
     currentTab: null as string | null,
-=======
     tabContents: [] as any,
     namespaceOptions: [] as { label: string, value: string }[],
->>>>>>> e66f4ebb
   };
 
   onSubmit = (formValues: any) => {
@@ -86,11 +80,8 @@
               key={tab.name}
               sections={tab.sections} 
               onSubmit={this.onSubmit}
-<<<<<<< HEAD
-=======
               disabled={!this.state.selectedImageUrl || this.state.selectedImageUrl === ''}
               saveValuesStatus={this.state.saveValuesStatus}
->>>>>>> e66f4ebb
             />
           </ValuesFormWrapper>
         );
@@ -137,16 +128,13 @@
     });
   }
 
-<<<<<<< HEAD
-=======
-  componentDidUpdate(prevProps: PropsType, prevState: StateType) {
-    if (this.state.selectedImageUrl != prevState.selectedImageUrl
-        || this.state.saveValuesStatus != prevState.saveValuesStatus) {
-      this.refreshTabs();
-    }
-  }
-
->>>>>>> e66f4ebb
+  // componentDidUpdate(prevProps: PropsType, prevState: StateType) {
+  //   if (this.state.selectedImageUrl != prevState.selectedImageUrl
+  //       || this.state.saveValuesStatus != prevState.saveValuesStatus) {
+  //     this.refreshTabs();
+  //   }
+  // }
+
   renderIcon = (icon: string) => {
     if (icon) {
       return <Icon src={icon} />
