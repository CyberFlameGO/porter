import React, { Component } from "react";
import styled from "styled-components";
import category from "assets/category.svg";
import integrations from "assets/integrations.svg";
import rocket from "assets/rocket.png";
import monojob from "assets/monojob.png";
import monoweb from "assets/monoweb.png";
import settings from "assets/settings.svg";
import sliders from "assets/sliders.svg";
import CodeBranchIcon from "assets/code-branch-icon";

import { Context } from "shared/Context";

import ClusterSection from "./ClusterSection";
import ProjectSectionContainer from "./ProjectSectionContainer";
import { RouteComponentProps, withRouter } from "react-router";
import { pushFiltered } from "shared/routing";
import { withAuth, WithAuthProps } from "shared/auth/AuthorizationHoc";
import { NavLink } from "react-router-dom";

type PropsType = RouteComponentProps &
  WithAuthProps & {
    forceSidebar: boolean;
    setWelcome: (x: boolean) => void;
    currentView: string;
    forceRefreshClusters: boolean;
    setRefreshClusters: (x: boolean) => void;
  };

type StateType = {
  showSidebar: boolean;
  initializedSidebar: boolean;
  pressingCtrl: boolean;
  showTooltip: boolean;
  forceCloseDrawer: boolean;
  showLinkTooltip: { [linkKey: string]: boolean };
};

class Sidebar extends Component<PropsType, StateType> {
  // Need closeDrawer to hide drawer on sidebar close
  state = {
    showSidebar: true,
    initializedSidebar: false,
    pressingCtrl: false,
    showTooltip: false,
    forceCloseDrawer: false,
    showLinkTooltip: {
      prev_envs: false,
    },
  };

  componentDidMount() {
    document.addEventListener("keydown", this.handleKeyDown);
    document.addEventListener("keyup", this.handleKeyUp);
  }

  componentWillUnmount() {
    document.removeEventListener("keydown", this.handleKeyDown);
    document.removeEventListener("keyup", this.handleKeyUp);
  }

  // Need to override showDrawer when the sidebar is closed
  componentDidUpdate(prevProps: PropsType) {
    if (prevProps.forceSidebar !== this.props.forceSidebar) {
      this.setState({ showSidebar: this.props.forceSidebar });
    }
  }

  handleKeyDown = (e: KeyboardEvent): void => {
    if (e.key === "Meta" || e.key === "Control") {
      this.setState({ pressingCtrl: true });
    } else if (e.code === "Backslash" && this.state.pressingCtrl) {
      this.toggleSidebar();
    }
  };

  handleKeyUp = (e: KeyboardEvent): void => {
    if (e.key === "Meta" || e.key === "Control") {
      this.setState({ pressingCtrl: false });
    }
  };

  toggleSidebar = (): void => {
    this.setState({
      showSidebar: !this.state.showSidebar,
      forceCloseDrawer: true,
    });
  };

  renderPullTab = (): JSX.Element | undefined => {
    if (!this.state.showSidebar) {
      return (
        <PullTab onClick={this.toggleSidebar}>
          <i className="material-icons">double_arrow</i>
        </PullTab>
      );
    }
  };

  renderTooltip = (): JSX.Element | undefined => {
    if (this.state.showTooltip) {
      return <Tooltip>⌘/CTRL + \</Tooltip>;
    }
  };

  renderClusterContent = () => {
    let { currentCluster, currentProject } = this.context;

    if (currentCluster) {
      return (
        <>
          <NavButton
            to={(location) => {
              let params = this.props.match.params as any;
              let pathNamespace = params.namespace;
              let search = `?cluster=${currentCluster.name}&project_id=${currentProject.id}`;

              if (pathNamespace) {
                search.concat(`&namespace=${pathNamespace}`);
              }

              return {
                ...location,
                pathname: "/applications",
                search,
              };
            }}
          >
            <Img src={monoweb} />
            Applications
          </NavButton>
          <NavButton
            to={() => {
              let params = this.props.match.params as any;
              let pathNamespace = params.namespace;
              let search = `?cluster=${currentCluster.name}&project_id=${currentProject.id}`;

              if (pathNamespace) {
                search.concat(`&namespace=${pathNamespace}`);
              }

              return {
                ...location,
                pathname: "/jobs",
                search,
              };
            }}
          >
            <Img src={monojob} />
            Jobs
          </NavButton>
          <NavButton
            to={() => {
              let params = this.props.match.params as any;
              let pathNamespace = params.namespace;
              let search = `?cluster=${currentCluster.name}&project_id=${currentProject.id}`;

              if (pathNamespace) {
                search.concat(`&namespace=${pathNamespace}`);
              }

              return {
                ...location,
                pathname: "/env-groups",
                search,
              };
            }}
          >
            <Img src={sliders} />
            Env Groups
          </NavButton>
          {currentCluster.service === "eks" &&
            currentCluster.infra_id > 0 &&
            currentProject.enable_rds_databases && (
              <NavButton to={"/databases"}>
                <Icon className="material-icons-outlined">storage</Icon>
                Databases
              </NavButton>
            )}
<<<<<<< HEAD
          <NavButton to="/preview-environments">
            <StyledCodeBranchIcon />
            Preview environments
          </NavButton>
=======
          {currentProject?.preview_envs_enabled && (
            <NavButton to="/preview-environments">
              <InlineSVGWrapper>
                <StyledCodeBranchIcon />
              </InlineSVGWrapper>
              <EllipsisTextWrapper
                onMouseOver={() => {
                  this.setState((prev) => ({
                    ...prev,
                    showLinkTooltip: {
                      ...prev.showLinkTooltip,
                      prev_envs: true,
                    },
                  }));
                }}
                onMouseOut={() => {
                  this.setState((prev) => ({
                    ...prev,
                    showLinkTooltip: {
                      ...prev.showLinkTooltip,
                      prev_envs: false,
                    },
                  }));
                }}
              >
                Preview environments
                {this.state.showLinkTooltip["prev_envs"] && (
                  <Tooltip>Preview environments</Tooltip>
                )}
              </EllipsisTextWrapper>
            </NavButton>
          )}
>>>>>>> 60b02fcf
        </>
      );
    }
  };

  renderProjectContents = () => {
    let { currentView } = this.props;
    let { currentProject } = this.context;
    if (currentProject) {
      return (
        <>
          <SidebarLabel>Home</SidebarLabel>
          <NavButton to="/dashboard">
            <Img src={category} />
            Dashboard
          </NavButton>
          <NavButton to="/launch">
            <Img src={rocket} />
            Launch
          </NavButton>
          {currentProject && currentProject.managed_infra_enabled && (
            <NavButton to={"/infrastructure"}>
              <i className="material-icons">build_circle</i>
              Infrastructure
            </NavButton>
          )}
          {this.props.isAuthorized("integrations", "", [
            "get",
            "create",
            "update",
            "delete",
          ]) && (
            <NavButton to="/integrations">
              <Img src={integrations} />
              Integrations
            </NavButton>
          )}
          {this.props.isAuthorized("settings", "", [
            "get",
            "update",
            "delete",
          ]) && (
            <NavButton to="/project-settings">
              <Img enlarge={true} src={settings} />
              Settings
            </NavButton>
          )}

          <br />

          {this.context.hasFinishedOnboarding && (
            <>
              <SidebarLabel>Current Cluster</SidebarLabel>
              <ClusterSection
                forceCloseDrawer={this.state.forceCloseDrawer}
                releaseDrawer={() => this.setState({ forceCloseDrawer: false })}
                setWelcome={this.props.setWelcome}
                currentView={currentView}
                isSelected={false}
                forceRefreshClusters={this.props.forceRefreshClusters}
                setRefreshClusters={this.props.setRefreshClusters}
              />
              {this.renderClusterContent()}
            </>
          )}
        </>
      );
    }

    // Render placeholder if no project exists
    return <ProjectPlaceholder>No projects found.</ProjectPlaceholder>;
  };

  // SidebarBg is separate to cover retracted drawer
  render() {
    return (
      <>
        {this.renderPullTab()}
        <StyledSidebar showSidebar={this.state.showSidebar}>
          <SidebarBg />
          <CollapseButton
            onClick={this.toggleSidebar}
            onMouseOver={() => {
              this.setState({ showTooltip: true });
            }}
            onMouseOut={() => {
              this.setState({ showTooltip: false });
            }}
          >
            {this.renderTooltip()}
            <i className="material-icons">double_arrow</i>
          </CollapseButton>

          <ProjectSectionContainer />

          <br />

          {this.renderProjectContents()}
        </StyledSidebar>
      </>
    );
  }
}

Sidebar.contextType = Context;

export default withRouter(withAuth(Sidebar));

const Icon = styled.span`
  padding: 4px;
  width: 23px;
  padding-top: 4px;
  border-radius: 3px;
  margin-right: 10px;
  font-size: 18px;
`;

const ProjectPlaceholder = styled.div`
  background: #ffffff11;
  border-radius: 5px;
  margin: 0 15px;
  display: flex;
  align-items: center;
  justify-content: center;
  height: calc(100% - 100px);
  font-size: 13px;
  font-family: "Work Sans", sans-serif;
  color: #aaaabb;
  padding-bottom: 80px;

  > img {
    width: 17px;
    margin-right: 10px;
  }
`;

const NavButton = styled(NavLink)`
  display: flex;
  align-items: center;
  position: relative;
  text-decoration: none;
  height: 42px;
  padding: 0 30px 2px 20px;
  font-size: 14px;
  font-family: "Work Sans", sans-serif;
  color: #ffffff;
  cursor: ${(props: { disabled?: boolean }) =>
    props.disabled ? "not-allowed" : "pointer"};

  &.active {
    background: #ffffff11;

    :hover {
      background: #ffffff11;
    }
  }

  :hover {
    background: #ffffff08;
  }

  > i {
    font-size: 20px;
    padding-top: 4px;
    border-radius: 3px;
    margin-right: 10px;
  }
`;

const Img = styled.img<{ enlarge?: boolean }>`
  padding: ${(props) => (props.enlarge ? "0 0 0 1px" : "4px")};
  height: 23px;
  width: 23px;
  padding-top: 4px;
  border-radius: 3px;
  margin-right: 10px;
`;

const StyledCodeBranchIcon = styled(CodeBranchIcon)`
  width: 32px;
  height: 32px;
  padding: 8px;

  > path {
    fill: #ffffff99;
  }
`;

<<<<<<< HEAD
=======
const InlineSVGWrapper = styled.div``;

const EllipsisTextWrapper = styled.span`
  display: block;
  overflow: hidden;
  text-overflow: ellipsis;
  white-space: nowrap;
`;

>>>>>>> 60b02fcf
const SidebarBg = styled.div`
  position: absolute;
  top: 0;
  left: 0;
  width: 100%;
  background-color: #292c35;
  height: 100%;
  z-index: -1;
  box-shadow: 8px 0px 8px 0px #00000010;
`;

const SidebarLabel = styled.div`
  color: #ffffff99;
  padding: 5px 16px;
  margin-bottom: 5px;
  font-size: 14px;
  z-index: 1;
  font-weight: 500;
`;

const PullTab = styled.div`
  position: fixed;
  width: 30px;
  height: 50px;
  background: #7a838f77;
  top: calc(50vh - 60px);
  left: 0;
  z-index: 1;
  border-top-right-radius: 5px;
  border-bottom-right-radius: 5px;
  cursor: pointer;

  :hover {
    background: #99a5af77;
  }

  > i {
    color: #ffffff77;
    font-size: 18px;
    position: absolute;
    top: 15px;
    left: 4px;
  }
`;

const Tooltip = styled.div`
  position: absolute;
  right: -60px;
  top: 34px;
  min-width: 67px;
  height: 18px;
  padding-bottom: 2px;
  background: #383842dd;
  display: flex;
  align-items: center;
  justify-content: center;
  flex: 1;
  color: white;
  font-size: 12px;
  font-family: Work Sans, sans-serif;
  outline: 1px solid #ffffff55;
  opacity: 0;
  animation: faded-in 0.2s 0.15s;
  animation-fill-mode: forwards;
  @keyframes faded-in {
    from {
      opacity: 0;
    }
    to {
      opacity: 1;
    }
  }
`;

const CollapseButton = styled.div`
  position: absolute;
  right: 0;
  top: 8px;
  height: 23px;
  width: 23px;
  background: #525563aa;
  border-top-left-radius: 3px;
  border-bottom-left-radius: 3px;
  cursor: pointer;

  :hover {
    background: #636674;
  }

  > i {
    color: #ffffff77;
    font-size: 14px;
    transform: rotate(180deg);
    position: absolute;
    top: 4px;
    right: 5px;
  }
`;

const StyledSidebar = styled.section`
  font-family: "Work Sans", sans-serif;
  width: 200px;
  position: relative;
  padding-top: 20px;
  height: 100vh;
  z-index: 2;
  animation: ${(props: { showSidebar: boolean }) =>
    props.showSidebar ? "showSidebar 0.4s" : "hideSidebar 0.4s"};
  animation-fill-mode: forwards;
  @keyframes showSidebar {
    from {
      margin-left: -200px;
    }
    to {
      margin-left: 0px;
    }
  }
  @keyframes hideSidebar {
    from {
      margin-left: 0px;
    }
    to {
      margin-left: -200px;
    }
  }
`;<|MERGE_RESOLUTION|>--- conflicted
+++ resolved
@@ -177,12 +177,6 @@
                 Databases
               </NavButton>
             )}
-<<<<<<< HEAD
-          <NavButton to="/preview-environments">
-            <StyledCodeBranchIcon />
-            Preview environments
-          </NavButton>
-=======
           {currentProject?.preview_envs_enabled && (
             <NavButton to="/preview-environments">
               <InlineSVGWrapper>
@@ -215,7 +209,6 @@
               </EllipsisTextWrapper>
             </NavButton>
           )}
->>>>>>> 60b02fcf
         </>
       );
     }
@@ -404,8 +397,6 @@
   }
 `;
 
-<<<<<<< HEAD
-=======
 const InlineSVGWrapper = styled.div``;
 
 const EllipsisTextWrapper = styled.span`
@@ -415,7 +406,6 @@
   white-space: nowrap;
 `;
 
->>>>>>> 60b02fcf
 const SidebarBg = styled.div`
   position: absolute;
   top: 0;
