import React, { Component } from "react";
import styled from "styled-components";
import category from "assets/category.svg";
import integrations from "assets/integrations.svg";
import rocket from "assets/rocket.png";
import monojob from "assets/monojob.png";
import monoweb from "assets/monoweb.png";
import settings from "assets/settings.svg";
import sliders from "assets/sliders.svg";

import { Context } from "shared/Context";

import ClusterSection from "./ClusterSection";
import ProjectSectionContainer from "./ProjectSectionContainer";
import { RouteComponentProps, withRouter } from "react-router";
import { pushFiltered } from "shared/routing";
import { withAuth, WithAuthProps } from "shared/auth/AuthorizationHoc";
import { NavLink } from "react-router-dom";

type PropsType = RouteComponentProps &
  WithAuthProps & {
    forceSidebar: boolean;
    setWelcome: (x: boolean) => void;
    currentView: string;
    forceRefreshClusters: boolean;
    setRefreshClusters: (x: boolean) => void;
  };

type StateType = {
  showSidebar: boolean;
  initializedSidebar: boolean;
  pressingCtrl: boolean;
  showTooltip: boolean;
  forceCloseDrawer: boolean;
};

class Sidebar extends Component<PropsType, StateType> {
  // Need closeDrawer to hide drawer on sidebar close
  state = {
    showSidebar: true,
    initializedSidebar: false,
    pressingCtrl: false,
    showTooltip: false,
    forceCloseDrawer: false,
  };

  componentDidMount() {
    document.addEventListener("keydown", this.handleKeyDown);
    document.addEventListener("keyup", this.handleKeyUp);
  }

  componentWillUnmount() {
    document.removeEventListener("keydown", this.handleKeyDown);
    document.removeEventListener("keyup", this.handleKeyUp);
  }

  // Need to override showDrawer when the sidebar is closed
  componentDidUpdate(prevProps: PropsType) {
    if (prevProps.forceSidebar !== this.props.forceSidebar) {
      this.setState({ showSidebar: this.props.forceSidebar });
    }
  }

  handleKeyDown = (e: KeyboardEvent): void => {
    if (e.key === "Meta" || e.key === "Control") {
      this.setState({ pressingCtrl: true });
    } else if (e.code === "Backslash" && this.state.pressingCtrl) {
      this.toggleSidebar();
    }
  };

  handleKeyUp = (e: KeyboardEvent): void => {
    if (e.key === "Meta" || e.key === "Control") {
      this.setState({ pressingCtrl: false });
    }
  };

  toggleSidebar = (): void => {
    this.setState({
      showSidebar: !this.state.showSidebar,
      forceCloseDrawer: true,
    });
  };

  renderPullTab = (): JSX.Element | undefined => {
    if (!this.state.showSidebar) {
      return (
        <PullTab onClick={this.toggleSidebar}>
          <i className="material-icons">double_arrow</i>
        </PullTab>
      );
    }
  };

  renderTooltip = (): JSX.Element | undefined => {
    if (this.state.showTooltip) {
      return <Tooltip>⌘/CTRL + \</Tooltip>;
    }
  };

  renderClusterContent = () => {
    let { currentCluster, currentProject } = this.context;

    if (currentCluster) {
      return (
        <>
          <NavButton
            to={(location) => {
              let params = this.props.match.params as any;
              let pathNamespace = params.namespace;
              let search = `?cluster=${currentCluster.name}&project_id=${currentProject.id}`;

              if (pathNamespace) {
                search.concat(`&namespace=${pathNamespace}`);
              }

              return {
                ...location,
                pathname: "/applications",
                search,
              };
            }}
          >
            <Img src={monoweb} />
            Applications
          </NavButton>
          <NavButton
            to={() => {
              let params = this.props.match.params as any;
              let pathNamespace = params.namespace;
              let search = `?cluster=${currentCluster.name}&project_id=${currentProject.id}`;

              if (pathNamespace) {
                search.concat(`&namespace=${pathNamespace}`);
              }

              return {
                ...location,
                pathname: "/jobs",
                search,
              };
            }}
          >
            <Img src={monojob} />
            Jobs
          </NavButton>
          <NavButton
            to={() => {
              let params = this.props.match.params as any;
              let pathNamespace = params.namespace;
              let search = `?cluster=${currentCluster.name}&project_id=${currentProject.id}`;

              if (pathNamespace) {
                search.concat(`&namespace=${pathNamespace}`);
              }

              return {
                ...location,
                pathname: "/env-groups",
                search,
              };
            }}
          >
            <Img src={sliders} />
            Env Groups
          </NavButton>
          {currentCluster.service === "eks" &&
            currentCluster.infra_id > 0 &&
            currentProject.enable_rds_databases && (
              <NavButton to={"/databases"}>
                <Icon className="material-icons-outlined">storage</Icon>
                Databases
              </NavButton>
            )}
        </>
      );
    }
  };

  renderProjectContents = () => {
    let { currentView } = this.props;
    let { currentProject } = this.context;
    if (currentProject) {
      return (
        <>
          <SidebarLabel>Home</SidebarLabel>
          <NavButton to="/dashboard">
            <Img src={category} />
            Dashboard
          </NavButton>
          <NavButton to="/launch">
            <Img src={rocket} />
            Launch
          </NavButton>
          {currentProject && currentProject.managed_infra_enabled && (
<<<<<<< HEAD
            <NavButton to="/infrastructure">
=======
            <NavButton to={"/infrastructure"}>
>>>>>>> 74ef3374
              <i className="material-icons">build_circle</i>
              Infrastructure
            </NavButton>
          )}
          {this.props.isAuthorized("integrations", "", [
            "get",
            "create",
            "update",
            "delete",
          ]) && (
            <NavButton to="/integrations">
              <Img src={integrations} />
              Integrations
            </NavButton>
          )}
          {this.props.isAuthorized("settings", "", [
            "get",
            "update",
            "delete",
          ]) && (
            <NavButton to="/project-settings">
              <Img enlarge={true} src={settings} />
              Settings
            </NavButton>
          )}

          <br />

          {this.context.hasFinishedOnboarding && (
            <>
              <SidebarLabel>Current Cluster</SidebarLabel>
              <ClusterSection
                forceCloseDrawer={this.state.forceCloseDrawer}
                releaseDrawer={() => this.setState({ forceCloseDrawer: false })}
                setWelcome={this.props.setWelcome}
                currentView={currentView}
                isSelected={false}
                forceRefreshClusters={this.props.forceRefreshClusters}
                setRefreshClusters={this.props.setRefreshClusters}
              />
              {this.renderClusterContent()}
            </>
          )}
        </>
      );
    }

    // Render placeholder if no project exists
    return <ProjectPlaceholder>No projects found.</ProjectPlaceholder>;
  };

  // SidebarBg is separate to cover retracted drawer
  render() {
    return (
      <>
        {this.renderPullTab()}
        <StyledSidebar showSidebar={this.state.showSidebar}>
          <SidebarBg />
          <CollapseButton
            onClick={this.toggleSidebar}
            onMouseOver={() => {
              this.setState({ showTooltip: true });
            }}
            onMouseOut={() => {
              this.setState({ showTooltip: false });
            }}
          >
            {this.renderTooltip()}
            <i className="material-icons">double_arrow</i>
          </CollapseButton>

          <ProjectSectionContainer />

          <br />

          {this.renderProjectContents()}
        </StyledSidebar>
      </>
    );
  }
}

Sidebar.contextType = Context;

export default withRouter(withAuth(Sidebar));

const Icon = styled.span`
  padding: 4px;
  width: 23px;
  padding-top: 4px;
  border-radius: 3px;
  margin-right: 10px;
  font-size: 18px;
`;

const ProjectPlaceholder = styled.div`
  background: #ffffff11;
  border-radius: 5px;
  margin: 0 15px;
  display: flex;
  align-items: center;
  justify-content: center;
  height: calc(100% - 100px);
  font-size: 13px;
  font-family: "Work Sans", sans-serif;
  color: #aaaabb;
  padding-bottom: 80px;

  > img {
    width: 17px;
    margin-right: 10px;
  }
`;

const NavButton = styled(NavLink)`
  display: flex;
  align-items: center;
  position: relative;
  text-decoration: none;
  height: 42px;
  padding: 0 30px 2px 20px;
  font-size: 14px;
  font-family: "Work Sans", sans-serif;
  color: #ffffff;
  overflow: hidden;
  white-space: nowrap;
  text-overflow: ellipsis;
  cursor: ${(props: { disabled?: boolean }) =>
    props.disabled ? "not-allowed" : "pointer"};

  &.active {
    background: #ffffff11;

    :hover {
      background: #ffffff11;
    }
  }

  :hover {
    background: #ffffff08;
  }

  > i {
    font-size: 20px;
    padding-top: 4px;
    border-radius: 3px;
    margin-right: 10px;
  }
`;

const Img = styled.img<{ enlarge?: boolean }>`
  padding: ${(props) => (props.enlarge ? "0 0 0 1px" : "4px")};
  height: 23px;
  width: 23px;
  padding-top: 4px;
  border-radius: 3px;
  margin-right: 10px;
`;

const SidebarBg = styled.div`
  position: absolute;
  top: 0;
  left: 0;
  width: 100%;
  background-color: #292c35;
  height: 100%;
  z-index: -1;
  box-shadow: 8px 0px 8px 0px #00000010;
`;

const SidebarLabel = styled.div`
  color: #ffffff99;
  padding: 5px 16px;
  margin-bottom: 5px;
  font-size: 14px;
  z-index: 1;
  font-weight: 500;
`;

const PullTab = styled.div`
  position: fixed;
  width: 30px;
  height: 50px;
  background: #7a838f77;
  top: calc(50vh - 60px);
  left: 0;
  z-index: 1;
  border-top-right-radius: 5px;
  border-bottom-right-radius: 5px;
  cursor: pointer;

  :hover {
    background: #99a5af77;
  }

  > i {
    color: #ffffff77;
    font-size: 18px;
    position: absolute;
    top: 15px;
    left: 4px;
  }
`;

const Tooltip = styled.div`
  position: absolute;
  right: -60px;
  top: 34px;
  width: 67px;
  height: 18px;
  padding-bottom: 2px;
  background: #383842dd;
  display: flex;
  align-items: center;
  justify-content: center;
  flex: 1;
  color: white;
  font-size: 12px;
  font-family: Work Sans, sans-serif;
  outline: 1px solid #ffffff55;
  opacity: 0;
  animation: faded-in 0.2s 0.15s;
  animation-fill-mode: forwards;
  @keyframes faded-in {
    from {
      opacity: 0;
    }
    to {
      opacity: 1;
    }
  }
`;

const CollapseButton = styled.div`
  position: absolute;
  right: 0;
  top: 8px;
  height: 23px;
  width: 23px;
  background: #525563aa;
  border-top-left-radius: 3px;
  border-bottom-left-radius: 3px;
  cursor: pointer;

  :hover {
    background: #636674;
  }

  > i {
    color: #ffffff77;
    font-size: 14px;
    transform: rotate(180deg);
    position: absolute;
    top: 4px;
    right: 5px;
  }
`;

const StyledSidebar = styled.section`
  font-family: "Work Sans", sans-serif;
  width: 200px;
  position: relative;
  padding-top: 20px;
  height: 100vh;
  z-index: 2;
  animation: ${(props: { showSidebar: boolean }) =>
    props.showSidebar ? "showSidebar 0.4s" : "hideSidebar 0.4s"};
  animation-fill-mode: forwards;
  @keyframes showSidebar {
    from {
      margin-left: -200px;
    }
    to {
      margin-left: 0px;
    }
  }
  @keyframes hideSidebar {
    from {
      margin-left: 0px;
    }
    to {
      margin-left: -200px;
    }
  }
`;<|MERGE_RESOLUTION|>--- conflicted
+++ resolved
@@ -193,11 +193,7 @@
             Launch
           </NavButton>
           {currentProject && currentProject.managed_infra_enabled && (
-<<<<<<< HEAD
-            <NavButton to="/infrastructure">
-=======
             <NavButton to={"/infrastructure"}>
->>>>>>> 74ef3374
               <i className="material-icons">build_circle</i>
               Infrastructure
             </NavButton>
