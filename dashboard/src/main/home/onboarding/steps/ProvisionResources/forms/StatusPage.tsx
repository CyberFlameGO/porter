--- conflicted
+++ resolved
@@ -59,10 +59,7 @@
   notFoundText = "We couldn't find any infra being provisioned.",
 }: Props) => {
   const isMounted = useRef(false);
-<<<<<<< HEAD
-=======
   const [isLoading, setIsLoading] = useState(true);
->>>>>>> 49888561
 
   const {
     newWebsocket,
@@ -404,13 +401,6 @@
   }, []);
 
   useEffect(() => {
-    isMounted.current = true;
-    return () => {
-      isMounted.current = false;
-    };
-  }, []);
-
-  useEffect(() => {
     getInfras().then(() => {
       setIsLoading(false);
     });
@@ -491,7 +481,6 @@
     b.id < a.id ? -1 : b.id > a.id ? 1 : 0
   );
 
-<<<<<<< HEAD
   return (
     <ProvisionerStatus
       modules={sortedModules}
@@ -499,26 +488,6 @@
       onDelete={handleDeleteInfra}
     />
   );
-=======
-  if (isLoading) {
-    return (
-      <Placeholder>
-        <Loading />
-      </Placeholder>
-    );
-  }
-
-  if (!isLoading) {
-    return (
-      <Placeholder>
-        <i className="material-icons">search</i>
-        {notFoundText}
-      </Placeholder>
-    );
-  }
-
-  return <ProvisionerStatus modules={sortedModules} />;
->>>>>>> 49888561
 };
 
 type TFModulesState = {
