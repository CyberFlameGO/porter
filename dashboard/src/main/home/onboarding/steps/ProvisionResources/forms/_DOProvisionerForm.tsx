--- conflicted
+++ resolved
@@ -101,11 +101,11 @@
   let content = "Project name: n/a";
 
   if (connectedAccount?.target_email) {
-    content = `User email: ${connectedAccount?.target_email}`;
+    content = `${connectedAccount?.target_email}`;
   }
 
   if (connectedAccount?.target_id) {
-    content = `Project name: ${connectedAccount?.target_id}`;
+    content = `${connectedAccount?.target_id}`;
   }
 
   return (
@@ -116,13 +116,9 @@
           <PreviewRow>
             <Flex>
               <i className="material-icons">account_circle</i>
-<<<<<<< HEAD
-              Project name: {connectedAccount.target_id || "n/a"}
-=======
               {content}
->>>>>>> dd9ca1b7
             </Flex>
-            <div>Connected at {readableDate(connectedAccount.created_at)}</div>
+            <Right>Connected at {readableDate(connectedAccount.created_at)}</Right>
           </PreviewRow>
         </>
       )}
@@ -349,6 +345,11 @@
   );
 };
 
+const Right = styled.div`
+  text-align: right;
+  margin-left: 10px;
+`;
+
 const A = styled.a`
   cursor: pointer;
 `;
