--- conflicted
+++ resolved
@@ -128,11 +128,7 @@
         <DocsHelper
           tooltipText="If you already have an existing image registry, you can connect your existing registry during project creation. If you don't have an image registry or don't know what that means, skip this step. Porter will handle the rest."
           link={
-<<<<<<< HEAD
-            "https://porter-docs-demo-22fd462fef4dcd45.onporter.run/getting-started/linking-application-source#connecting-an-existing-image-registry"
-=======
             "https://docs.porter.run/getting-started/linking-application-source#connecting-an-existing-image-registry"
->>>>>>> 39325084
           }
         />
       </Subtitle>
