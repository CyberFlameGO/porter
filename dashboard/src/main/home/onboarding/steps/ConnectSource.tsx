--- conflicted
+++ resolved
@@ -9,10 +9,7 @@
 import { OFState } from "../state";
 import github from "assets/github.png";
 import { connectSourceTracks } from "shared/anayltics";
-<<<<<<< HEAD
-=======
 import DocsHelper from "components/DocsHelper";
->>>>>>> ebb10a71
 
 interface GithubAppAccessData {
   username?: string;
