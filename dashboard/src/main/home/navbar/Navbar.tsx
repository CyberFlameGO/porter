import React, { Component } from "react";
import styled from "styled-components";
import { Context } from "shared/Context";

import Feedback from "./Feedback";
import Help from "./Help";
import { withAuth, WithAuthProps } from "shared/auth/AuthorizationHoc";
import { Select } from "@material-ui/core";

type PropsType = WithAuthProps & {
  logOut: () => void;
  currentView: string;
};

type StateType = {
  showDropdown: boolean;
  currentPolicy: string;
};

class Navbar extends Component<PropsType, StateType> {
  state = {
    showDropdown: false,
    currentPolicy: "admin",
  };

  renderSettingsDropdown = () => {
    if (this.state.showDropdown) {
      let version = this.context?.capabilities?.version;
      return (
        <>
          <CloseOverlay
            onClick={() => this.setState({ showDropdown: false })}
          />
          <Dropdown dropdownWidth="250px" dropdownMaxHeight="200px">
            <DropdownLabel>
              {this.context.user && this.context.user.email}
            </DropdownLabel>
            <UserDropdownButton
              onClick={() =>
                this.context.setCurrentModal("AccountSettingsModal", {})
              }
            >
              <SettingsIcon>
                <i className="material-icons">settings</i>
              </SettingsIcon>
              Account Settings
            </UserDropdownButton>
            <UserDropdownButton onClick={this.props.logOut}>
              <i className="material-icons">keyboard_return</i> Log Out
              {version !== "production" && <VersionTag>{version}</VersionTag>}
            </UserDropdownButton>
          </Dropdown>
        </>
      );
    }
  };

  renderFeedbackButton = () => {
    return <Feedback currentView={this.props.currentView} />;
  };

  render() {
    return (
      <StyledNavbar>
<<<<<<< HEAD
        <Help/>
=======
        <Help />
>>>>>>> 95058df6
        {this.renderFeedbackButton()}
        <NavButton
          selected={this.state.showDropdown}
          onClick={() =>
            this.setState({ showDropdown: !this.state.showDropdown })
          }
        >
          <I className="material-icons">account_circle</I>
          {this.renderSettingsDropdown()}
        </NavButton>
      </StyledNavbar>
    );
  }
}

Navbar.contextType = Context;

export default withAuth(Navbar);

const VersionTag = styled.div`
  position: absolute;
  right: 10px;
  top: 15px;
  color: #ffffff22;
  font-weight: 400;
`;

const SettingsIcon = styled.div`
  > i {
    background: none;
    border-radius: 3px;
    display: flex;
    font-size: 15px;
    top: 11px;
    margin-right: 10px;
    padding: 1px;
    align-items: center;
    justify-content: center;
    color: #ffffffaa;
    border: 0;
  }
`;

const I = styled.i`
  margin-right: 7px;
`;

const PolicySelector = styled(Select)`
  height: 30px;
  width: 100px;
  margin-right: 15px;
  color: white !important;
`;

const CloseOverlay = styled.div`
  position: fixed;
  width: 100vw;
  height: 100vh;
  z-index: 100;
  top: 0;
  left: 0;
  cursor: default;
`;

const UserDropdownButton = styled.button`
  padding: 13px;
  position: relative;
  height: 40px;
  font-size: 13px;
  font-weight: 500;
  font-family: "Work Sans", sans-serif;
  color: white;
  width: 100%;
  border: 0;
  text-align: left;
  background: none;
  cursor: ${(props) => (!props.disabled ? "pointer" : "default")};
  user-select: none;
  :focus {
    outline: 0;
  }
  :hover {
    background: #ffffff11;
  }
  display: flex;
  align-items: center;

  > i {
    background: none;
    border-radius: 3px;
    display: flex;
    font-size: 13px;
    top: 11px;
    margin-right: 10px;
    padding: 1px;
    align-items: center;
    justify-content: center;
    color: #ffffffaa;
    border: 1px solid #ffffffaa;
  }
`;

const DropdownLabel = styled.div`
  font-size: 13px;
  height: 40px;
  color: #ffffff44;
  font-weight: 500;
  display: flex;
  align-items: center;
  padding: 13px;
  max-width: 180px;
  white-space: nowrap;
  overflow: hidden;
  text-overflow: ellipsis;
`;

const Dropdown = styled.div`
  position: absolute;
  right: 0;
  top: calc(100% + 5px);
  background: #26282f;
  width: ${(props: {
    dropdownWidth: string;
    dropdownMaxHeight: string;
    feedbackSent?: boolean;
  }) => props.dropdownWidth};
  max-height: ${(props: {
    dropdownWidth: string;
    dropdownMaxHeight: string;
    feedbackSent?: boolean;
  }) => (props.dropdownMaxHeight ? props.dropdownMaxHeight : "300px")};
  border-radius: 3px;
  z-index: 999;
  overflow-y: auto;
  margin-bottom: 20px;
  box-shadow: 0 8px 20px 0px #00000088;
  animation: ${(props: {
    dropdownWidth: string;
    dropdownMaxHeight: string;
    feedbackSent?: boolean;
  }) => (props.feedbackSent ? "flyOff 0.3s 0.05s" : "")};
  animation-fill-mode: forwards;
  @keyframes flyOff {
    from {
      opacity: 1;
      transform: translateX(0px);
    }
    to {
      opacity: 0;
      transform: translateX(100px);
    }
  }
`;

const DropdownAlt = styled(Dropdown)`
  animation: fadeIn 0.3s 0.5s;
  opacity: 0;
  animation-fill-mode: forwards;
  @keyframes fadeIn {
    from {
      opacity: 0;
    }
    to {
      opacity: 1;
    }
  }
`;

const StyledNavbar = styled.div`
  width: 100%;
  height: 60px;
  position: absolute;
  top: 0;
  left: 0;
  display: flex;
  align-items: center;
  padding-right: 5px;
  justify-content: flex-end;
  z-index: 1;
`;

const HelpIcon = styled.div`
<<<<<<< HEAD
> a {
  > i {
    font-size: 18px;
    margin-left: 8px;
    margin-top: 2px;
    color: #8590ff;
    :hover {
      color: #aaaabb;
    }
  }
}
`
=======
  > a {
    > i {
      font-size: 18px;
      margin-left: 8px;
      margin-top: 2px;
      color: #8590ff;
      :hover {
        color: #aaaabb;
      }
    }
  }
`;
>>>>>>> 95058df6

const NavButton = styled.a`
  display: flex;
  position: relative;
  align-items: center;
  font-size: 14px;
  color: #ffffff88;
  cursor: pointer;
  justify-content: center;
  margin-right: 15px;
  :hover {
    > i {
      color: #ffffff;
    }
    color: #ffffff;
  }

  > i {
    cursor: pointer;
    color: ${(props: { selected?: boolean }) =>
      props.selected ? "#ffffff" : "#ffffff88"};
    font-size: 24px;
  }
`;

const FeedbackButton = styled(NavButton)`
  color: ${(props: { selected?: boolean }) =>
    props.selected ? "#ffffff" : "#ffffff88"};
  font-family: "Work Sans", sans-serif;
  font-size: 14px;
  margin-right: 20px;
  :hover {
    color: #ffffff;
    > div {
      > i {
        color: #ffffff;
      }
    }
  }

  > div {
    > i {
      color: ${(props: { selected?: boolean }) =>
        props.selected ? "#ffffff" : "#ffffff88"};
      font-size: 26px;
      margin-right: 6px;
    }
  }
`;<|MERGE_RESOLUTION|>--- conflicted
+++ resolved
@@ -62,11 +62,7 @@
   render() {
     return (
       <StyledNavbar>
-<<<<<<< HEAD
-        <Help/>
-=======
         <Help />
->>>>>>> 95058df6
         {this.renderFeedbackButton()}
         <NavButton
           selected={this.state.showDropdown}
@@ -249,20 +245,6 @@
 `;
 
 const HelpIcon = styled.div`
-<<<<<<< HEAD
-> a {
-  > i {
-    font-size: 18px;
-    margin-left: 8px;
-    margin-top: 2px;
-    color: #8590ff;
-    :hover {
-      color: #aaaabb;
-    }
-  }
-}
-`
-=======
   > a {
     > i {
       font-size: 18px;
@@ -275,7 +257,6 @@
     }
   }
 `;
->>>>>>> 95058df6
 
 const NavButton = styled.a`
   display: flex;
