--- conflicted
+++ resolved
@@ -425,66 +425,6 @@
   }
 `;
 
-<<<<<<< HEAD
-const TemplateDescription = styled.div`
-  margin-bottom: 26px;
-  color: #ffffff66;
-  text-align: center;
-  font-weight: default;
-  padding: 0px 25px;
-  height: 2.4em;
-  font-size: 12px;
-  display: -webkit-box;
-  overflow: hidden;
-  -webkit-line-clamp: 2;
-  -webkit-box-orient: vertical;
-`;
-
-const TemplateTitle = styled.div`
-  margin-bottom: 12px;
-  width: 80%;
-  text-align: center;
-  font-size: 14px;
-  white-space: nowrap;
-  overflow: hidden;
-  text-overflow: ellipsis;
-`;
-
-const TemplateBlock = styled.div`
-  border: 1px solid #ffffff00;
-  align-items: center;
-  user-select: none;
-  border-radius: 8px;
-  display: flex;
-  font-size: 13px;
-  font-weight: 500;
-  padding: 3px 0px 5px;
-  flex-direction: column;
-  align-item: center;
-  justify-content: space-between;
-  height: 200px;
-  cursor: pointer;
-  color: #ffffff;
-  position: relative;
-  background: #26282f;
-  box-shadow: 0 4px 15px 0px #00000044;
-  :hover {
-    background: #ffffff11;
-  }
-
-  animation: fadeIn 0.3s 0s;
-  @keyframes fadeIn {
-    from {
-      opacity: 0;
-    }
-    to {
-      opacity: 1;
-    }
-  }
-`;
-
-=======
->>>>>>> ccddee9f
 const TemplatesWrapper = styled.div`
   width: calc(85%);
   overflow: visible;
