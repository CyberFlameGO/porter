--- conflicted
+++ resolved
@@ -330,11 +330,7 @@
           <TitleSection>
             Launch
             <a
-<<<<<<< HEAD
-              href="https://porter-docs-demo-22fd462fef4dcd45.onporter.run/deploying-applications/overview"
-=======
               href="https://docs.porter.run/deploying-applications/overview"
->>>>>>> 39325084
               target="_blank"
             >
               <i className="material-icons">help_outline</i>
