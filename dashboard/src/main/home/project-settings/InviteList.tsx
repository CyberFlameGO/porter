import React, { Component } from "react";
import styled from "styled-components";

import { InviteType } from "shared/types";
import api from "shared/api";
import { Context } from "shared/Context";

import Loading from "components/Loading";
import InputRow from "components/values-form/InputRow";
import Helper from "components/values-form/Helper";
import Heading from "components/values-form/Heading";
import CopyToClipboard from "components/CopyToClipboard";

type PropsType = {};

type StateType = {
  loading: boolean;
  invites: InviteType[];
  email: string;
  invalidEmail: boolean;
  isHTTPS: boolean;
};

const dummyInvites = [];

export default class InviteList extends Component<PropsType, StateType> {
  state = {
    loading: true,
    invites: [] as InviteType[],
    email: "",
    invalidEmail: false,
    isHTTPS: window.location.protocol === "https:",
  };

  componentDidMount() {
    this.getInviteData();
  }

  getInviteData = () => {
    let { currentProject } = this.context;

    this.setState({ loading: true });
    api
      .getInvites(
        "<token>",
        {},
        {
          id: currentProject.id,
        }
      )
      .then((res) => this.setState({ invites: res.data, loading: false }))
      .catch((err) => console.log(err));
  };

  validateEmail = () => {
    var regex = /^(([^<>()[\]\\.,;:\s@"]+(\.[^<>()[\]\\.,;:\s@"]+)*)|(".+"))@((\[[0-9]{1,3}\.[0-9]{1,3}\.[0-9]{1,3}\.[0-9]{1,3}\])|(([a-zA-Z\-0-9]+\.)+[a-zA-Z]{2,}))$/;
    if (regex.test(this.state.email.toLowerCase())) {
      this.setState({ invalidEmail: false });
      this.createInvite();
    } else {
      this.setState({ invalidEmail: true });
    }
  };

  createInvite = () => {
    let { currentProject } = this.context;
    api
      .createInvite(
        "<token>",
        { email: this.state.email },
        { id: currentProject.id }
      )
      .then((_) => {
        this.getInviteData();
        this.setState({ email: "" });
      })
      .catch((err) => console.log(err));
  };

  deleteInvite = (index: number) => {
    let { currentProject } = this.context;
    api
      .deleteInvite(
        "<token>",
        {},
        {
          id: currentProject.id,
          invId: this.state.invites[index].id,
        }
      )
      .then(this.getInviteData)
      .catch((err) => console.log(err));
  };

  replaceInvite = (index: number) => {
    let { currentProject } = this.context;
    api
      .createInvite(
        "<token>",
        { email: this.state.invites[index].email },
        { id: currentProject.id }
      )
      .then((_) =>
        api.deleteInvite(
          "<token>",
          {},
          {
            id: currentProject.id,
            invId: this.state.invites[index].id,
          }
        )
      )
      .then(this.getInviteData)
      .catch((err) => console.log(err));
  };

  getInviteUrl = (index: number) => {
    let { currentProject } = this.context;
<<<<<<< HEAD
    return `${this.state.isHTTPS ? "https://" : ""}${
      process.env.API_SERVER
    }/api/projects/${currentProject.id}/invites/${
      this.state.invites[index].token
    }`;
=======
    navigator.clipboard
      .writeText(
        `${this.state.isHTTPS ? "https://" : ""}${
          window.location.host
        }/api/projects/${currentProject.id}/invites/${
          this.state.invites[index].token
        }`
      )
      .then(
        function () {},
        function () {
          console.log("couldn't copy link to clipboard");
        }
      );
>>>>>>> 0e5e80dc
  };

  renderInvitations = () => {
    let { currentProject } = this.context;
    if (this.state.loading) {
      return <Loading />;
    } else {
      var invContent: any[] = [];
      var collabList: any[] = [];
      this.state.invites.sort((a: any, b: any) => (a.email > b.email ? 1 : -1));
      this.state.invites.sort((a: any, b: any) =>
        a.accepted > b.accepted ? 1 : -1
      );
      for (let i = 0; i < this.state.invites.length; i++) {
        if (this.state.invites[i].accepted) {
          collabList.push(
            <Tr key={i}>
              <MailTd isTop={i === 0}>{this.state.invites[i].email}</MailTd>
              <LinkTd isTop={i === 0}></LinkTd>
              <Td isTop={i === 0}>
                <CopyButton invis={true}>Remove</CopyButton>
              </Td>
            </Tr>
          );
        } else if (this.state.invites[i].expired) {
          invContent.push(
            <Tr key={i}>
              <MailTd isTop={i === 0}>{this.state.invites[i].email}</MailTd>
              <LinkTd isTop={i === 0}>
                <Rower>
                  Link Expired.
                  <NewLinkButton onClick={() => this.replaceInvite(i)}>
                    <u>Generate a new link</u>
                  </NewLinkButton>
                </Rower>
              </LinkTd>
              <Td isTop={i === 0}>
                <CopyButton onClick={() => this.deleteInvite(i)}>
                  Delete Invite
                </CopyButton>
              </Td>
            </Tr>
          );
        } else {
          invContent.push(
            <Tr key={i}>
              <MailTd isTop={i === 0}>{this.state.invites[i].email}</MailTd>
              <LinkTd isTop={i === 0}>
                <Rower>
                  <ShareLink
                    disabled={true}
                    type="string"
                    value={`${this.state.isHTTPS ? "https://" : ""}${
                      window.location.host
                    }/api/projects/${currentProject.id}/invites/${
                      this.state.invites[i].token
                    }`}
                    placeholder="Unable to retrieve link"
                  />
                  <CopyButton>
                    <CopyToClipboard
                      text={this.getInviteUrl(i)}
                      onError={() => console.log("Couldn't copy to clipboard")}
                    />
                    Copy Link
                  </CopyButton>
                </Rower>
              </LinkTd>
              <Td isTop={i === 0}>
                <CopyButton onClick={() => this.deleteInvite(i)}>
                  Delete Invite
                </CopyButton>
              </Td>
            </Tr>
          );
        }
      }

      return (
        <>
          <Heading>Invites & Collaborators</Heading>
          <Helper>Manage pending invites and view collaborators.</Helper>
          {invContent.length > 0 || collabList.length > 0 ? (
            <Table>
              <tbody>
                {invContent}
                {collabList}
              </tbody>
            </Table>
          ) : (
            <Placeholder>
              This project currently has no invites or collaborators.
            </Placeholder>
          )}
        </>
      );
    }
  };

  render() {
    return (
      <>
        <Heading isAtTop={true}>Share Project</Heading>
        <Helper>Generate a project invite for another admin user.</Helper>
        <DarkMatter />
        <InputRow
          value={this.state.email}
          type="text"
          setValue={(x: string) => this.setState({ email: x })}
          width="calc(100%)"
          placeholder="ex: mrp@getporter.dev"
        />
        <ButtonWrapper>
          <InviteButton disabled={false} onClick={() => this.validateEmail()}>
            Create Invite
          </InviteButton>
          {this.state.invalidEmail && (
            <Invalid>Invalid email address. Please try again.</Invalid>
          )}
        </ButtonWrapper>
        {this.renderInvitations()}
      </>
    );
  }
}

InviteList.contextType = Context;

const Placeholder = styled.div`
  width: 100%;
  height: 200px;
  display: flex;
  align-items: center;
  margin-top: 23px;
  justify-content: center;
  background: #ffffff11;
  border-radius: 5px;
  color: #ffffff44;
  font-size: 13px;
`;

const ButtonWrapper = styled.div`
  display: flex;
  align-items: center;
`;

const DarkMatter = styled.div`
  width: 100%;
  margin-top: -10px;
`;

const CopyButton = styled.div`
  visibility: ${(props: { invis?: boolean }) =>
    props.invis ? "hidden" : "visible"};
  color: #ffffff;
  font-weight: 400;
  font-size: 13px;
  margin-left: 12px;
  float: right;
  width: 120px;
  padding-top: 7px;
  padding-bottom: 6px;
  cursor: pointer;
  border-radius: 5px;
  border: 1px solid #ffffff20;
  background-color: #ffffff10;
  text-align: center;
  overflow: hidden;
  transition: all 0.1s ease-out;
  :hover {
    border: 1px solid #ffffff66;
    background-color: #ffffff20;
  }
`;

const NewLinkButton = styled(CopyButton)`
  border: none;
  width: auto;
  background-color: transparent;
  :hover {
    border: none;
    background-color: transparent;
  }
`;

const InviteButton = styled.div<{ disabled: boolean }>`
  height: 35px;
  font-size: 13px;
  font-weight: 500;
  font-family: "Work Sans", sans-serif;
  color: white;
  display: flex;
  align-items: center;
  padding: 0 15px;
  margin-top: 13px;
  text-align: left;
  float: left;
  margin-left: 0;
  justify-content: center;
  border: 0;
  border-radius: 5px;
  background: ${(props) => (!props.disabled ? "#616FEEcc" : "#aaaabb")};
  box-shadow: ${(props) =>
    !props.disabled ? "0 2px 5px 0 #00000030" : "none"};
  cursor: ${(props) => (!props.disabled ? "pointer" : "default")};
  user-select: none;
  :focus {
    outline: 0;
  }
  :hover {
    filter: ${(props) => (!props.disabled ? "brightness(120%)" : "")};
  }
  margin-bottom: 10px;
`;

const Rower = styled.div`
  display: flex;
  flex-direction: row;
  align-items: center;
`;

const ShareLink = styled.input`
  outline: none;
  border: none;
  font-size: 13px;
  background: none;
  width: 60%;
  color: #74a5f7;
  margin-left: -10px;
  padding: 5px 10px;
  height: 30px;
  text-overflow: ellipsis;
  border-radius: 3px;
  ::placeholder,
  ::-webkit-input-placeholder {
    color: #fa0a26;
    font-weight: 600;
  }
`;

const Table = styled.table`
  width: 100%;
  border-spacing: 0px;
  border: 1px solid #ffffff55;
  margin-top: 22px;
  border-radius: 5px;
  background: #ffffff11;
  color: #ffffff;
  font-weight: 400;
  font-size: 13px;
`;

const Td = styled.td`
  white-space: nowrap;
  padding: 6px 0px;
  border-top: ${(props: { isTop: boolean }) =>
    props.isTop ? "none" : "1px solid #ffffff55"};
  &:last-child {
    padding-right: 16px;
  }
`;

const Tr = styled.tr``;

const MailTd = styled(Td)`
  padding: 0 12px;
  max-width: 186px;
  min-width: 186px;
  overflow: hidden;
  color: #aaaabb;
  text-overflow: ellipsis;
`;

const LinkTd = styled(Td)`
  width: calc(100% - 40px);
  padding-left: 40px;
`;

const Invalid = styled.div`
  color: #f5cb42;
  margin-left: 15px;
  font-size: 13px;
  font-family: "Work Sans", sans-serif;
`;<|MERGE_RESOLUTION|>--- conflicted
+++ resolved
@@ -116,28 +116,11 @@
 
   getInviteUrl = (index: number) => {
     let { currentProject } = this.context;
-<<<<<<< HEAD
     return `${this.state.isHTTPS ? "https://" : ""}${
-      process.env.API_SERVER
+      window.location.host
     }/api/projects/${currentProject.id}/invites/${
       this.state.invites[index].token
     }`;
-=======
-    navigator.clipboard
-      .writeText(
-        `${this.state.isHTTPS ? "https://" : ""}${
-          window.location.host
-        }/api/projects/${currentProject.id}/invites/${
-          this.state.invites[index].token
-        }`
-      )
-      .then(
-        function () {},
-        function () {
-          console.log("couldn't copy link to clipboard");
-        }
-      );
->>>>>>> 0e5e80dc
   };
 
   renderInvitations = () => {
