--- conflicted
+++ resolved
@@ -31,10 +31,7 @@
     setCurrentError,
     user,
     edition,
-<<<<<<< HEAD
-=======
     usage,
->>>>>>> 7bb1123b
   } = useContext(Context);
   const [isLoading, setIsLoading] = useState(true);
   const [invites, setInvites] = useState<Array<InviteType>>([]);
@@ -368,45 +365,6 @@
     return mappedInviteList || [];
   }, [invites, currentProject?.id, window?.location?.host, isHTTPS, user?.id]);
 
-<<<<<<< HEAD
-  const isEnterpriseEdition = () => {
-    return edition === "ee";
-  };
-
-  return (
-    <>
-      {isEnterpriseEdition() && (
-        <>
-          <Heading isAtTop={true}>Share Project</Heading>
-          <Helper>Generate a project invite for another user.</Helper>
-          <InputRowWrapper>
-            <InputRow
-              value={email}
-              type="text"
-              setValue={(newEmail: string) => setEmail(newEmail)}
-              width="100%"
-              placeholder="ex: mrp@getporter.dev"
-            />
-          </InputRowWrapper>
-          <Helper>Specify a role for this user.</Helper>
-          <RoleSelectorWrapper>
-            <RadioSelector
-              selected={role}
-              setSelected={setRole}
-              options={roleList}
-            />
-          </RoleSelectorWrapper>
-          <ButtonWrapper>
-            <InviteButton disabled={false} onClick={() => validateEmail()}>
-              Create Invite
-            </InviteButton>
-            {isInvalidEmail && (
-              <Invalid>Invalid email address. Please try again.</Invalid>
-            )}
-          </ButtonWrapper>
-        </>
-      )}
-=======
   const hasSeats = () => {
     // If usage limit is 0, the project has unlimited seats. Otherwise, check
     // the usage limit against the current usage.
@@ -457,7 +415,6 @@
           )}
         </ButtonWrapper>
       </>
->>>>>>> 7bb1123b
 
       <Heading>Invites & Collaborators</Heading>
       <Helper>Manage pending invites and view collaborators.</Helper>
