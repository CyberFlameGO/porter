import DynamicLink from "components/DynamicLink";
import React, { useContext, useEffect, useState } from "react";
import { Context } from "shared/Context";
import api from "shared/api";
import { useHistory, useLocation, useRouteMatch } from "react-router";
import { getQueryParam } from "shared/routing";
import styled from "styled-components";
import { integrationList } from "shared/common";
import ButtonEnablePREnvironments from "./components/ButtonEnablePREnvironments";
import ConnectNewRepo from "./components/ConnectNewRepo";
import Loading from "components/Loading";
import pr_icon from "assets/pull_request_icon.svg";
import _ from "lodash";

export type PRDeployment = {
  id: number;
  subdomain: string;
  status: string;
  environment_id: number;
  pull_request_id: number;
  namespace: string;
  git_installation_id?: number;
  gh_pr_name: string;
  gh_repo_owner: string;
  gh_repo_name: string;
  gh_commit_sha: string;
};

export type Environment = {
  id: Number;
  project_id: number;
  cluster_id: number;
  git_installation_id: number;
  name: string;
  git_repo_owner: string;
  git_repo_name: string;
};

export const capitalize = (s: string) => {
  return s.charAt(0).toUpperCase() + s.substring(1).toLowerCase();
};

const EnvironmentList = () => {
  const [isLoading, setIsLoading] = useState(true);
  const [hasError, setHasError] = useState(false);
  const [environmentList, setEnvironmentList] = useState<Environment[]>([]);
  const [deploymentList, setDeploymentList] = useState<PRDeployment[]>([]);
  const [showRepoTooltip, setShowRepoTooltip] = useState(false);
  const [showConnectRepoFlow, setShowConnectRepoFlow] = useState(false);
  const { currentProject, currentCluster, setCurrentModal } = useContext(
    Context
  );

  const { url: currentUrl } = useRouteMatch();

  const location = useLocation();
  const history = useHistory();

  useEffect(() => {
    let isSubscribed = true;
    api
      .listEnvironments(
        "<token>",
        {},
        {
          project_id: currentProject.id,
          cluster_id: currentCluster.id,
        }
      )
      .then(({ data }) => {
        if (!isSubscribed) {
          return;
        }

        if (!Array.isArray(data)) {
          throw Error("Data is not an array");
        }
        setEnvironmentList(data);
      })
      .catch((err) => {
        console.error(err);
        if (isSubscribed) {
          setHasError(true);
        }
      });

    return () => {
      isSubscribed = false;
    };
  }, []);

  useEffect(() => {
    let isSubscribed = true;
    api
      .getPRDeploymentList(
        "<token>",
        {},
        {
          project_id: currentProject.id,
          cluster_id: currentCluster.id,
        }
      )
      .then(({ data }) => {
        if (!isSubscribed) {
          return;
        }

        if (!Array.isArray(data)) {
          throw Error("Data is not an array");
        }

<<<<<<< HEAD
        let result: PRDeployment[] = [];

        data.forEach((d) => {
          result.concat(d);
        });

        console.log("result", result);
        setDeploymentList(result);
=======
        setDeploymentList(data);
        setIsLoading(false);
>>>>>>> 06965adb
      })
      .catch((err) => {
        console.error(err);
        if (isSubscribed) {
          setHasError(true);
        }
      });

    return () => {
      isSubscribed = false;
    };
  }, []);

  useEffect(() => {
    const action = getQueryParam({ location }, "action");
    if (action === "connect-repo") {
      setShowConnectRepoFlow(true);
    } else {
      setShowConnectRepoFlow(false);
    }
  }, [location.search, history]);

  if (showConnectRepoFlow) {
    return (
      <Container>
        <ConnectNewRepo />
      </Container>
    );
  }

  if (isLoading) {
    return (
      <Placeholder>
        <Loading />
      </Placeholder>
    );
  }

  if (hasError) {
    return <Placeholder>Error</Placeholder>;
  }

  if (!environmentList.length) {
    return (
      <>
        <ButtonEnablePREnvironments />
      </>
    );
  }

  let renderDeploymentList = () => {
    if (!deploymentList.length) {
      return (
        <Placeholder>
          No preview apps have been found. Open a PR to create a new preview
          app.
        </Placeholder>
      );
    }

    return deploymentList.map((d) => {
      let repository = `${d.gh_repo_owner}/${d.gh_repo_name}`;
      return (
        <EnvironmentCard key={d.id}>
          <DataContainer>
            <PRName>
              <PRIcon src={pr_icon} alt="pull request icon" />
              {d.gh_pr_name}
            </PRName>

            <Flex>
              <StatusContainer>
                <Status>
                  <StatusDot status={d.status} />
                  {capitalize(d.status)}
                </Status>
              </StatusContainer>
              <DeploymentImageContainer>
                <DeploymentTypeIcon src={integrationList.repo.icon} />
                <RepositoryName
                  onMouseOver={() => {
                    setShowRepoTooltip(true);
                  }}
                  onMouseOut={() => {
                    setShowRepoTooltip(false);
                  }}
                >
                  {repository}
                </RepositoryName>
                {showRepoTooltip && <Tooltip>{repository}</Tooltip>}
              </DeploymentImageContainer>
            </Flex>
          </DataContainer>
          <Flex>
            <RowButton
              to={`${currentUrl}/pr-env-detail/${d.namespace}?git_installation_id=${d.git_installation_id}`}
              key={d.id}
            >
              <i className="material-icons-outlined">info</i>
              Details
            </RowButton>
            <RowButton to={d.subdomain} key={d.subdomain} target="_blank">
              <i className="material-icons">open_in_new</i>
              View Live
            </RowButton>
          </Flex>
        </EnvironmentCard>
      );
    });
  };

  return (
    <Container>
      <ControlRow>
        <Button
          to={`${currentUrl}?selected_tab=preview_environments&action=connect-repo`}
          onClick={() => console.log("launch repo")}
        >
          <i className="material-icons">add</i> Add Repository
        </Button>
        <SettingsButton
          onClick={() => {
            setCurrentModal("PreviewEnvSettingsModal", {});
          }}
        >
          <i className="material-icons-outlined">settings</i>
          Configure
        </SettingsButton>
        {/* <Settings >
          <SettingsIcon src={settings} />
          <SettingsText>
            Configure
          </SettingsText>
        </Settings> */}
      </ControlRow>
      <EventsGrid>{renderDeploymentList()}</EventsGrid>
    </Container>
  );
};

export default EnvironmentList;

const SettingsButton = styled.div`
  font-size: 12px;
  padding: 8px 10px;
  margin-left: 10px;
  border-radius: 5px;
  color: white;
  display: flex;
  align-items: center;
  background: #ffffff08;
  cursor: pointer;
  :hover {
    background: #ffffff22;
  }

  > i {
    color: white;
    font-size: 18px;
    margin-right: 8px;
  }
`;

const Placeholder = styled.div`
  width: 100%;
  display: flex;
  justify-content: center;
  align-items: center;
  color: #ffffff44;
  background: #26282f;
  border-radius: 5px;
  height: 370px;
  display: flex;
  align-items: center;
  justify-content: center;
  color: #ffffff44;
  font-size: 13px;

  > i {
    font-size: 16px;
    margin-right: 12px;
  }
`;

const Flex = styled.div`
  display: flex;
  align-items: center;
`;

const Helper = styled.span`
  text-transform: capitalize;
  color: #ffffff44;
  margin-right: 5px;
`;

const PRName = styled.div`
  font-family: "Work Sans", sans-serif;
  font-weight: 500;
  color: #ffffff;
  display: flex;
  align-items: center;
  margin-bottom: 10px;
`;

const Container = styled.div`
  margin-top: 33px;
  padding-bottom: 120px;
`;

const ControlRow = styled.div`
  display: flex;
  margin-left: auto;
  justify-content: space-between;
  align-items: center;
  margin-bottom: 35px;
  padding-left: 0px;
`;

const Button = styled(DynamicLink)`
  display: flex;
  flex-direction: row;
  align-items: center;
  justify-content: space-between;
  font-size: 13px;
  cursor: pointer;
  font-family: "Work Sans", sans-serif;
  border-radius: 20px;
  color: white;
  height: 35px;
  padding: 0px 8px;
  padding-bottom: 1px;
  margin-right: 10px;
  font-weight: 500;
  padding-right: 15px;
  overflow: hidden;
  white-space: nowrap;
  text-overflow: ellipsis;
  box-shadow: 0 5px 8px 0px #00000010;
  cursor: ${(props: { disabled?: boolean }) =>
    props.disabled ? "not-allowed" : "pointer"};

  background: ${(props: { disabled?: boolean }) =>
    props.disabled ? "#aaaabbee" : "#616FEEcc"};
  :hover {
    background: ${(props: { disabled?: boolean }) =>
      props.disabled ? "" : "#505edddd"};
  }

  > i {
    color: white;
    width: 18px;
    height: 18px;
    font-weight: 600;
    font-size: 12px;
    border-radius: 20px;
    display: flex;
    align-items: center;
    margin-right: 5px;
    justify-content: center;
  }
`;

const SortFilterWrapper = styled.div`
  display: flex;
  justify-content: space-between;
  > div:not(:first-child) {
    margin-left: 30px;
  }
`;

const EnvironmentCard = styled.div`
  display: flex;
  align-items: center;
  justify-content: space-between;
  border: 1px solid #ffffff44;
  background: #ffffff08;
  margin-bottom: 5px;
  border-radius: 10px;
  padding: 14px;
  overflow: hidden;
  height: 80px;
  font-size: 13px;
  animation: fadeIn 0.5s;
  @keyframes fadeIn {
    from {
      opacity: 0;
    }
    to {
      opacity: 1;
    }
  }
`;

const EventsGrid = styled.div`
  display: grid;
  grid-row-gap: 20px;
  grid-template-columns: 1;
`;

const DataContainer = styled.div`
  display: flex;
  flex-direction: column;
  justify-content: space-between;
`;

const StatusContainer = styled.div`
  display: flex;
  flex-direction: column;
  justify-content: flex-start;
  height: 100%;
`;

const DataPRUrl = styled.span`
  font-size: 16px;
  display: flex;
  align-items: center;
`;

const PRIcon = styled.img`
  font-size: 20px;
  height: 17px;
  margin-right: 10px;
  color: #aaaabb;
  opacity: 50%;
`;

const RowButton = styled(DynamicLink)`
  font-size: 12px;
  padding: 8px 10px;
  margin-left: 10px;
  border-radius: 5px;
  color: #ffffff;
  border: 1px solid #aaaabb;
  display: flex;
  align-items: center;
  background: #ffffff08;
  cursor: pointer;
  :hover {
    background: #ffffff22;
  }

  > i {
    font-size: 14px;
    margin-right: 8px;
  }
`;

const Status = styled.span`
  font-size: 13px;
  display: flex;
  align-items: center;
  min-height: 17px;
  color: #a7a6bb;
`;

const StatusDot = styled.div`
  width: 8px;
  height: 8px;
  margin-right: 15px;
  background: ${(props: { status: string }) =>
    props.status === "created"
      ? "#4797ff"
      : props.status === "failed"
      ? "#ed5f85"
      : props.status === "completed"
      ? "#00d12a"
      : "#f5cb42"};
  border-radius: 20px;
  margin-left: 3px;
`;

const DeploymentImageContainer = styled.div`
  height: 20px;
  font-size: 13px;
  position: relative;
  display: flex;
  margin-left: 15px;
  align-items: center;
  font-weight: 400;
  justify-content: center;
  color: #ffffff66;
  padding-left: 5px;
`;

const Icon = styled.img`
  width: 100%;
`;

const DeploymentTypeIcon = styled(Icon)`
  width: 20px;
  margin-right: 10px;
`;

const RepositoryName = styled.div`
  white-space: nowrap;
  overflow: hidden;
  text-overflow: ellipsis;
  max-width: 390px;
  position: relative;
  margin-right: 3px;
`;

const Tooltip = styled.div`
  position: absolute;
  left: -20px;
  top: 10px;
  min-height: 18px;
  max-width: calc(700px);
  padding: 5px 7px;
  background: #272731;
  z-index: 999;
  color: white;
  font-size: 12px;
  font-family: "Work Sans", sans-serif;
  outline: 1px solid #ffffff55;
  opacity: 0;
  animation: faded-in 0.2s 0.15s;
  animation-fill-mode: forwards;
  @keyframes faded-in {
    from {
      opacity: 0;
    }
    to {
      opacity: 1;
    }
  }
`;<|MERGE_RESOLUTION|>--- conflicted
+++ resolved
@@ -109,19 +109,8 @@
           throw Error("Data is not an array");
         }
 
-<<<<<<< HEAD
-        let result: PRDeployment[] = [];
-
-        data.forEach((d) => {
-          result.concat(d);
-        });
-
-        console.log("result", result);
-        setDeploymentList(result);
-=======
         setDeploymentList(data);
         setIsLoading(false);
->>>>>>> 06965adb
       })
       .catch((err) => {
         console.error(err);
