--- conflicted
+++ resolved
@@ -420,7 +420,6 @@
   };
 
   renderTabContents = (currentTab: string, submitValues?: any) => {
-    console.log("CHART CONFIG", this.props.currentChart.config?.schedule?.enabled)
     let saveButton = null
 
     if (!this.props.currentChart.config?.schedule?.enabled) {
@@ -449,23 +448,13 @@
         }
         return (
           <TabWrapper>
-<<<<<<< HEAD
-            <JobList jobs={this.state.jobs} />
-            {saveButton}
-=======
             <JobList
               jobs={this.state.jobs}
               setJobs={(jobs: any) => {
                 this.setState({ jobs });
               }}
             />
-            <SaveButton
-              text="Rerun Job"
-              onClick={() => this.handleSaveValues(submitValues)}
-              status={this.state.saveValuesStatus}
-              makeFlush={true}
-            />
->>>>>>> d1dbd83f
+            {saveButton}
           </TabWrapper>
         );
       case "settings":
