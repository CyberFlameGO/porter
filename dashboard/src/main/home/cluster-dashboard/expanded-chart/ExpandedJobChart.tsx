--- conflicted
+++ resolved
@@ -24,11 +24,8 @@
 import { pushFiltered } from "../../../../shared/routing";
 import { RouteComponentProps, withRouter } from "react-router";
 import KeyValueArray from "components/form-components/KeyValueArray";
-<<<<<<< HEAD
 import RevisionSection from "./RevisionSection";
-=======
 import { onlyInLeft } from "shared/array_utils";
->>>>>>> ffb73b5c
 
 type PropsType = WithAuthProps &
   RouteComponentProps & {
