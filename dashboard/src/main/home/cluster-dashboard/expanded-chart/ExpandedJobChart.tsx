--- conflicted
+++ resolved
@@ -36,16 +36,12 @@
 import KeyValueArray from "components/form-components/KeyValueArray";
 import RevisionSection from "./RevisionSection";
 import { onlyInLeft } from "shared/array_utils";
-<<<<<<< HEAD
 import Loading from "components/Loading";
 import { NewWebsocketOptions, useWebsockets } from "shared/hooks/useWebsockets";
 import JobList from "./jobs/JobList";
 import SaveButton from "components/SaveButton";
 import useAuth from "shared/auth/useAuth";
-=======
-import MetricsSection from "./metrics/MetricsSection";
 import JobMetricsSection from "./metrics/JobMetricsSection";
->>>>>>> 7dbb507f
 
 type PropsType = WithAuthProps &
   RouteComponentProps & {
@@ -74,11 +70,8 @@
   upgradeVersion: string;
   expandedJobRun: any;
   pods: any;
-<<<<<<< HEAD
   forceRefreshRevisions: boolean;
-=======
   showConnectionModal: boolean;
->>>>>>> 7dbb507f
 };
 
 class ExpandedJobChart extends Component<PropsType, StateType> {
@@ -101,11 +94,8 @@
 
     expandedJobRun: null as any,
     pods: null as any,
-<<<<<<< HEAD
     forceRefreshRevisions: false,
-=======
     showConnectionModal: false,
->>>>>>> 7dbb507f
   };
 
   getPods = (job: any, callback?: () => void) => {
@@ -666,7 +656,6 @@
               isAuthorized={this.props.isAuthorized}
               saveValuesStatus={this.state.saveValuesStatus}
               expandJob={(job: any) => this.setJobRun(job)}
-<<<<<<< HEAD
               isDeployedFromGithub={
                 !!this.state.currentChart?.git_action_config?.git_repo
               }
@@ -677,9 +666,7 @@
               latestChartVersion={Number(
                 this.state.currentChart.latest_version
               )}
-=======
               chartName={this.state.currentChart?.name}
->>>>>>> 7dbb507f
             />
           </TabWrapper>
         );
