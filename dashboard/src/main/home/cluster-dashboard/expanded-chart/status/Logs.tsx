import React, { Component, useEffect, useRef, useState } from "react";
import styled from "styled-components";
import { Context } from "shared/Context";
import * as Anser from "anser";
import api from "shared/api";
import { useWebsockets } from "shared/hooks/useWebsockets";

const MAX_LOGS = 1000;

type PropsType = {
  selectedPod: any;
  podError: string;
  rawText?: boolean;
};

type StateType = {
  logs: [number, Anser.AnserJsonEntry[]][];
  numLogs: number;
  ws: any;
  scroll: boolean;
  currentTab: string;
  getPreviousLogs: boolean;
};

export default class Logs extends Component<PropsType, StateType> {
  private numLogs: React.RefObject<number>;

  state = {
    logs: [] as [number, Anser.AnserJsonEntry[]][],
    numLogs: 0,
    ws: null as any,
    scroll: true,
    currentTab: "Application",
    getPreviousLogs: false,
  };

  ws = null as any;
  parentRef = React.createRef<HTMLDivElement>();

  getPodStatus = (status: any) => {
    if (
      status?.phase === "Pending" &&
      status?.containerStatuses !== undefined
    ) {
      return status.containerStatuses[0].state.waiting.reason;
    } else if (status?.phase === "Pending") {
      return "Pending";
    }

    if (status?.phase === "Failed") {
      return "failed";
    }

    if (status?.phase === "Running") {
      let collatedStatus = "running";

      status?.containerStatuses?.forEach((s: any) => {
        if (s.state?.waiting) {
          collatedStatus =
            s.state?.waiting.reason === "CrashLoopBackOff"
              ? "failed"
              : "waiting";
        } else if (s.state?.terminated) {
          collatedStatus = "failed";
        }
      });
      return collatedStatus;
    }
  };

  scrollToBottom = (smooth: boolean) => {
    if (smooth) {
      this.parentRef.current.lastElementChild.scrollIntoView({
        behavior: "smooth",
        block: "nearest",
        inline: "start",
      });
    } else {
      this.parentRef.current.lastElementChild.scrollIntoView({
        behavior: "auto",
        block: "nearest",
        inline: "start",
      });
    }
  };

  renderLogs = () => {
    let { selectedPod, podError } = this.props;

    if (podError && podError != "") {
      return <Message>{this.props.podError}</Message>;
    }

    if (!selectedPod?.metadata?.name) {
      return <Message>Please select a pod to view its logs.</Message>;
    }

    if (selectedPod?.status.phase === "Succeeded" && !this.props.rawText) {
      return (
        <Message>
          ⌛ This job has been completed. You can now delete this job.
        </Message>
      );
    }

<<<<<<< HEAD
    // if (
    //   this.getPodStatus(selectedPod.status) === "failed" &&
    //   this.state.logs.length === 0
    // ) {
    //   return (
    //     <Message>
    //       No logs to display from this pod.
    //       <Highlight
    //         onClick={() => {
    //           this.setState({ getPreviousLogs: true }, () => {
    //             this.refreshLogs();
    //           });
    //         }}
    //       >
    //         <i className="material-icons">autorenew</i>
    //         Get logs from crashed pod
    //       </Highlight>
    //     </Message>
    //   );
    // }
=======
    if (
      this.getPodStatus(selectedPod.status) === "failed" &&
      this.state.logs.length === 0
    ) {
      return (
        <Message>
          No logs to display from this pod.
          <Highlight
            onClick={() => {
              this.setState({ getPreviousLogs: true }, () => {
                this.refreshLogs();
              });
            }}
          >
            <i className="material-icons">autorenew</i>
            Get logs from crashed pod
          </Highlight>
        </Message>
      );
    }
>>>>>>> ebb10a71

    if (this.state.logs.length == 0) {
      return (
        <Message>
          No logs to display from this pod.
          <Highlight onClick={this.refreshLogs}>
            <i className="material-icons">autorenew</i>
            Refresh
          </Highlight>
        </Message>
      );
    }

    return this.state.logs.map((log, i) => {
      const key = log[0];
      return (
        <Log key={key}>
          {this.state.logs[i][1].map((ansi, j) => {
            if (ansi.clearLine) {
              return null;
            }

            return (
              <LogSpan key={key + "." + j} ansi={ansi}>
                {ansi.content.replace(/ /g, "\u00a0")}
              </LogSpan>
            );
          })}
        </Log>
      );
    });
  };

  setupWebsocket = () => {
    let { currentCluster, currentProject } = this.context;
    let { selectedPod } = this.props;
    if (!selectedPod?.metadata?.name) return;
    let protocol = window.location.protocol == "https:" ? "wss" : "ws";
    const currentTab = this.state.currentTab;
    if (currentTab === "Application") {
      this.ws = new WebSocket(
        `${protocol}://${window.location.host}/api/projects/${currentProject.id}/clusters/${currentCluster.id}/namespaces/${selectedPod?.metadata?.namespace}/pod/${selectedPod?.metadata?.name}/logs?previous=${this.state.getPreviousLogs}`
      );
    } else {
      this.ws = new WebSocket(
        `${protocol}://${window.location.host}/api/projects/${currentProject.id}/clusters/${currentCluster.id}/namespaces/${selectedPod?.metadata?.namespace}/pod/${selectedPod?.metadata?.name}/logs?container_name=${currentTab}&previous=${this.state.getPreviousLogs}`
      );
    }

<<<<<<< HEAD
    this.ws.onopen = () => {};
=======
    this.ws.onopen = () => { };
>>>>>>> ebb10a71

    this.ws.onmessage = (evt: MessageEvent) => {
      let ansiLog = Anser.ansiToJson(evt.data);

      let logs = this.state.logs;
      logs.push([this.state.numLogs, ansiLog]);

      // this is technically not as efficient as things could be
      // if there are performance issues, a deque can be used in place of a list
      // for storing logs
      if (logs.length > MAX_LOGS) {
        logs.shift();
      }

      this.setState(
        (prev) => {
          return {
            logs: prev.logs,
            numLogs: prev.numLogs + 1,
          };
        },
        () => {
          if (this.state.scroll) {
            this.scrollToBottom(false);
          }
        }
      );
    };

    this.ws.onerror = (err: ErrorEvent) => { };

    this.ws.onclose = () => { };
  };

  refreshLogs = () => {
    let { selectedPod } = this.props;
    if (
      this.ws &&
      typeof this.state.currentTab === "string" &&
      this.state.currentTab != "System"
    ) {
      this.ws.close();
      this.ws = null;
      this.setState({ logs: [] });
      this.setupWebsocket();
    } else if (this.state.currentTab == "System") {
      this.retrieveEvents(selectedPod);
    }
  };

  componentDidUpdate = (prevProps: any, prevState: any) => {
    if (prevState.currentTab !== this.state.currentTab) {
      let { selectedPod } = this.props;

      this.ws?.close();

      this.setState({ logs: [] });

      if (this.state.currentTab == "System") {
        this.retrieveEvents(selectedPod);
        return;
      }

      this.setState({ getPreviousLogs: false });
      this.setupWebsocket();
      this.scrollToBottom(false);
    }
  };

  retrieveEvents = (selectedPod: any) => {
    api
      .getPodEvents(
        "<token>",
        {},
        {
          name: selectedPod?.metadata?.name,
          namespace: selectedPod?.metadata?.namespace,
          cluster_id: this.context.currentCluster.id,
          id: this.context.currentProject.id,
        }
      )
      .then((res) => {
        let logs = [] as [number, Anser.AnserJsonEntry[]][];
        // TODO: column view
        // logs.push(Anser.ansiToJson("\u001b[33;5;196mEvent Type\u001b[0m \t || \t \u001b[43m\u001b[34m\tReason\t\u001b[0m \t ||\tMessage"))

        res.data.items.forEach((evt: any) => {
          let ansiEvtType = evt.type == "Warning" ? "\u001b[31m" : "\u001b[32m";
          let ansiLog = Anser.ansiToJson(
            `${ansiEvtType}${evt.type}\u001b[0m \t \u001b[43m\u001b[34m\t${evt.reason} \u001b[0m \t ${evt.message}`
          );
          logs.push([logs.length, ansiLog]);
        });
        this.setState({ logs: logs });
        console.log(res);
      })
      .catch((err) => {
        console.log(err);
      });
  };

  componentDidMount() {
    let { selectedPod } = this.props;

    if (selectedPod?.spec?.containers?.length > 1) {
      const firstContainer = selectedPod?.spec?.containers[0];
      this.setState({ currentTab: firstContainer?.name }, () => {
        this.setupWebsocket();
        this.scrollToBottom(false);
      });
      return;
    }

    if (this.state.currentTab == "Application") {
      this.setupWebsocket();
      this.scrollToBottom(false);
      return;
    }

    this.retrieveEvents(selectedPod);
  }

  componentWillUnmount() {
    if (this.ws) {
      this.ws.close();
    }
  }

  renderContainerTabs = () => {
    const containers = this.props.selectedPod?.spec?.containers;

    if (!Array.isArray(containers) || containers?.length <= 1) {
      return (
        <Tab
          onClick={() => {
            this.setState({ currentTab: "Application" });
          }}
          clicked={this.state.currentTab == "Application"}
        >
          Application
        </Tab>
      );
    }

    return (
      <>
        {containers.map((container: any) => {
          return (
            <Tab
              key={container.name}
              onClick={() => {
                this.setState({ currentTab: container.name });
              }}
              clicked={this.state.currentTab == container.name}
            >
              {container.name}
            </Tab>
          );
        })}
      </>
    );
  };

  render() {
    if (this.props.rawText) {
      return (
        <LogStreamAlt>
          <Wrapper ref={this.parentRef}>{this.renderLogs()}</Wrapper>
          <LogTabs>
            {this.renderContainerTabs()}
            <Tab
              onClick={() => {
                this.setState({ currentTab: "System" });
              }}
              clicked={this.state.currentTab == "System"}
            >
              System
            </Tab>
          </LogTabs>
          <Options>
            <Scroll
              onClick={() => {
                this.setState({ scroll: !this.state.scroll }, () => {
                  if (this.state.scroll) {
                    this.scrollToBottom(true);
                  }
                });
              }}
            >
              <input
                type="checkbox"
                checked={this.state.scroll}
                onChange={() => { }}
              />
              Scroll to Bottom
            </Scroll>
            <Refresh
              onClick={() => {
                this.refreshLogs();
              }}
            >
              <i className="material-icons">autorenew</i>
              Refresh
            </Refresh>
          </Options>
        </LogStreamAlt>
      );
    }

    return (
      <LogStream>
        <Wrapper ref={this.parentRef}>{this.renderLogs()}</Wrapper>
        <LogTabs>
          {this.renderContainerTabs()}
          <Tab
            onClick={() => {
              this.setState({ currentTab: "System" });
            }}
            clicked={this.state.currentTab == "System"}
          >
            System
          </Tab>
        </LogTabs>
        <Options>
          <Scroll
            onClick={() => {
              this.setState({ scroll: !this.state.scroll }, () => {
                if (this.state.scroll) {
                  this.scrollToBottom(true);
                }
              });
            }}
          >
            <input
              type="checkbox"
              checked={this.state.scroll}
              onChange={() => { }}
            />
            Scroll to Bottom
          </Scroll>
          <Refresh
            onClick={() => {
              this.refreshLogs();
            }}
          >
            <i className="material-icons">autorenew</i>
            Refresh
          </Refresh>
        </Options>
      </LogStream>
    );
  }
}

Logs.contextType = Context;

const Highlight = styled.div`
  display: flex;
  align-items: center;
  justify-content: center;
  margin-left: 8px;
  color: #8590ff;
  cursor: pointer;

  > i {
    font-size: 16px;
    margin-right: 3px;
  }
`;

const Scroll = styled.div`
  align-items: center;
  display: flex;
  cursor: pointer;
  width: 145px;
  height: 100%;

  :hover {
    background: #2468d6;
  }

  > input {
    width: 18px;
    margin-left: 10px;
    margin-right: 6px;
    pointer-events: none;
  }
`;

const Tab = styled.div`
  background: ${(props: { clicked: boolean }) =>
    props.clicked ? "#503559" : "#7c548a"};
  padding: 0px 10px;
  margin: 0px 7px 0px 0px;
  align-items: center;
  display: flex;
  cursor: pointer;
  height: 100%;
  border-radius: 8px 8px 0px 0px;

  :hover {
    background: #503559;
  }
`;

const Refresh = styled.div`
  display: flex;
  align-items: center;
  width: 87px;
  user-select: none;
  cursor: pointer;
  height: 100%;

  > i {
    margin-left: 6px;
    font-size: 17px;
    margin-right: 6px;
  }

  :hover {
    background: #2468d6;
  }
`;

const LogTabs = styled.div`
  width: 100%;
  height: 25px;
  background: #121318;
  display: flex;
  flex-direction: row;
  align-items: center;
  justify-content: flex-end;
`;

const Options = styled.div`
  width: 100%;
  height: 25px;
  background: #397ae3;
  display: flex;
  flex-direction: row;
  align-items: center;
  justify-content: space-between;
`;

const Wrapper = styled.div`
  width: 100%;
  height: 100%;
  overflow: auto;
  padding: 25px 30px;
`;

const LogStream = styled.div`
  display: flex;
  flex-direction: column;
  flex: 1;
  float: right;
  height: 100%;
  font-size: 13px;
  background: #121318;
  user-select: text;
  max-width: 65%;
  overflow-y: auto;
  overflow-wrap: break-word;
`;

const LogStreamAlt = styled(LogStream)`
  width: 100%;
  max-width: 100%;
`;

const Message = styled.div`
  display: flex;
  height: 100%;
  width: calc(100% - 150px);
  align-items: center;
  justify-content: center;
  margin-left: 75px;
  text-align: center;
  color: #ffffff44;
  font-size: 13px;
`;

const Log = styled.div`
  font-family: monospace;
`;

const LogSpan = styled.span`
  font-family: monospace, sans-serif;
  font-size: 12px;
  font-weight: ${(props: { ansi: Anser.AnserJsonEntry }) =>
    props.ansi?.decoration && props.ansi?.decoration == "bold" ? "700" : "400"};
  color: ${(props: { ansi: Anser.AnserJsonEntry }) =>
    props.ansi?.fg ? `rgb(${props.ansi?.fg})` : "white"};
  background-color: ${(props: { ansi: Anser.AnserJsonEntry }) =>
    props.ansi?.bg ? `rgb(${props.ansi?.bg})` : "transparent"};
`;<|MERGE_RESOLUTION|>--- conflicted
+++ resolved
@@ -103,28 +103,6 @@
       );
     }
 
-<<<<<<< HEAD
-    // if (
-    //   this.getPodStatus(selectedPod.status) === "failed" &&
-    //   this.state.logs.length === 0
-    // ) {
-    //   return (
-    //     <Message>
-    //       No logs to display from this pod.
-    //       <Highlight
-    //         onClick={() => {
-    //           this.setState({ getPreviousLogs: true }, () => {
-    //             this.refreshLogs();
-    //           });
-    //         }}
-    //       >
-    //         <i className="material-icons">autorenew</i>
-    //         Get logs from crashed pod
-    //       </Highlight>
-    //     </Message>
-    //   );
-    // }
-=======
     if (
       this.getPodStatus(selectedPod.status) === "failed" &&
       this.state.logs.length === 0
@@ -145,7 +123,6 @@
         </Message>
       );
     }
->>>>>>> ebb10a71
 
     if (this.state.logs.length == 0) {
       return (
@@ -195,11 +172,7 @@
       );
     }
 
-<<<<<<< HEAD
-    this.ws.onopen = () => {};
-=======
     this.ws.onopen = () => { };
->>>>>>> ebb10a71
 
     this.ws.onmessage = (evt: MessageEvent) => {
       let ansiLog = Anser.ansiToJson(evt.data);
