--- conflicted
+++ resolved
@@ -205,12 +205,7 @@
     }
 
     if (maxStep !== 0 && currentStep === maxStep) {
-<<<<<<< HEAD
-=======
-      console.log('Thinks provisioning complete.')
-      console.log(currentStep, maxStep);
       this.props.setRefreshClusters(true);
->>>>>>> 3ba3dc24
       this.props.setCurrentView('dashboard');
     }
 
