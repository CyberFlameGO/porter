--- conflicted
+++ resolved
@@ -319,8 +319,6 @@
   text-decoration: underline;
   margin-left: 5px;
   cursor: pointer;
-<<<<<<< HEAD
-=======
 `;
 
 const SearchInput = styled.input`
@@ -332,5 +330,4 @@
   color: white;
   padding: 0;
   height: 20px;
->>>>>>> dd550b27
 `;