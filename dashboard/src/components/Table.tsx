--- conflicted
+++ resolved
@@ -119,10 +119,6 @@
             >
               {/* TODO: This is actually broken, not sure why but we need the width to be properly setted, this is a temporary solution */}
               {row.cells.map((cell) => {
-<<<<<<< HEAD
-                console.log(cell.getCellProps());
-=======
->>>>>>> fdcf8d3c
                 return (
                   <StyledTd
                     {...cell.getCellProps()}
