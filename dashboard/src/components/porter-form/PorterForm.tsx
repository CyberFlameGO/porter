import React, { useContext } from "react";
import {
  ArrayInputField,
  CheckboxField,
  CronField,
  FormField,
  InputField,
  KeyValueArrayField,
  ResourceListField,
  Section,
  SelectField,
  ServiceIPListField,
  TextAreaField,
} from "./types";
import TabRegion, { TabOption } from "../TabRegion";
import Heading from "../form-components/Heading";
import Helper from "../form-components/Helper";
import Input from "./field-components/Input";
import { PorterFormContext } from "./PorterFormContextProvider";
import Checkbox from "./field-components/Checkbox";
import KeyValueArray from "./field-components/KeyValueArray";
import styled from "styled-components";
import SaveButton from "../SaveButton";
import ArrayInput from "./field-components/ArrayInput";
import Select from "./field-components/Select";
import ServiceIPList from "./field-components/ServiceIPList";
import ResourceList from "./field-components/ResourceList";
import VeleroForm from "./field-components/VeleroForm";
import CronInput from "./field-components/CronInput";
<<<<<<< HEAD
=======
import TextAreaInput from "./field-components/TextAreaInput";
>>>>>>> 18ef02d2

interface Props {
  leftTabOptions?: TabOption[];
  rightTabOptions?: TabOption[];
  renderTabContents?: (
    currentTab: string,
    submitValues?: any
  ) => React.ReactElement;
  saveButtonText?: string;
  isReadOnly?: boolean;
  isInModal?: boolean;
  color?: string;
  addendum?: any;
  saveValuesStatus?: string;
  showStateDebugger?: boolean;
  currentTab: string;
  setCurrentTab: (nt: string) => void;
  isLaunch?: boolean;
  hideSpacer?: boolean;
  // The tab to redirect to after saving the form
  redirectTabAfterSave?: string;
}

const PorterForm: React.FC<Props> = (props) => {
  const {
    formData,
    isReadOnly,
    validationInfo,
    onSubmit,
    formState,
  } = useContext(PorterFormContext);

  const { currentTab, setCurrentTab } = props;

  const renderSectionField = (field: FormField): JSX.Element => {
    const bundledProps = {
      ...field,
      isReadOnly,
    };
    switch (field.type) {
      case "heading":
        return <Heading>{field.label}</Heading>;
      case "subtitle":
        return <Helper>{field.label}</Helper>;
      case "input":
        return <Input {...(bundledProps as InputField)} />;
      case "checkbox":
        return <Checkbox {...(bundledProps as CheckboxField)} />;
      case "key-value-array":
        return <KeyValueArray {...(bundledProps as KeyValueArrayField)} />;
      case "array-input":
        return <ArrayInput {...(bundledProps as ArrayInputField)} />;
      case "select":
        return <Select {...(bundledProps as SelectField)} />;
      case "service-ip-list":
        return <ServiceIPList {...(bundledProps as ServiceIPListField)} />;
      case "resource-list":
        return <ResourceList {...(bundledProps as ResourceListField)} />;
      case "velero-create-backup":
        return <VeleroForm />;
      case "cron":
        return <CronInput {...(bundledProps as CronField)} />;
<<<<<<< HEAD
=======
      case "text-area":
        return <TextAreaInput {...(bundledProps as TextAreaField)} />;
>>>>>>> 18ef02d2
    }
    return <p>Not Implemented: {(field as any).type}</p>;
  };

  const renderSection = (section: Section): JSX.Element => {
    return (
      <>
        {section.contents?.map((field, i) => {
          return (
            <React.Fragment key={field.id}>
              {renderSectionField(field)}
            </React.Fragment>
          );
        })}
      </>
    );
  };

  const getTabOptions = (): TabOption[] => {
    let options = (props.leftTabOptions || [])
      .concat(
        formData?.tabs?.map((tab) => {
          if (props.isLaunch && tab?.settings?.omitFromLaunch) {
            return undefined;
          }
          return { label: tab.label, value: tab.name };
        })
      )
      .concat(props.rightTabOptions || []);
    return options.filter((x) => !!x);
  };

  const showSaveButton = (): boolean => {
    if (props.isReadOnly) {
      return false;
    }

    let returnVal = true;
    props.leftTabOptions?.forEach((tab: any) => {
      if (tab.value === currentTab) {
        returnVal = false;
      }
    });
    props.rightTabOptions?.forEach((tab: any) => {
      if (tab.value === currentTab) {
        returnVal = false;
      }
    });

    return returnVal;
  };

  const renderTab = (): JSX.Element => {
    if (!formData) {
      return props.renderTabContents(currentTab);
    }

    const tab = formData.tabs?.filter((tab) => tab.name == currentTab)[0];

    // Handle external tab
    if (!tab) {
      return props.renderTabContents ? (
        props.renderTabContents(currentTab)
      ) : (
        <></>
      );
    }

    return (
      <StyledPorterForm showSave={showSaveButton()}>
        {tab.sections?.map((section) => {
          return (
            <React.Fragment key={section.name}>
              {renderSection(section)}
            </React.Fragment>
          );
        })}
      </StyledPorterForm>
    );
  };

  const isDisabled = () => {
    if (props.saveValuesStatus == "loading") {
      return true;
    }

    return isReadOnly || !validationInfo.validated;
  };

  const renderSaveStatus = (): string => {
    if (isDisabled() && props.saveValuesStatus !== "loading") {
      return "Missing required fields";
    }
    return props.saveValuesStatus;
  };

  const submit = () => {
    onSubmit(() => {
      if (props.redirectTabAfterSave != "") {
        setCurrentTab(props.redirectTabAfterSave);
      }
    });
  };

  return (
    <>
      <TabRegion
        addendum={props.addendum}
        color={props.color}
        options={getTabOptions()}
        currentTab={currentTab}
        setCurrentTab={setCurrentTab}
        suppressAnimation={true}
      >
        {renderTab()}
      </TabRegion>
      <br />
      {showSaveButton() && (
        <SaveButton
          text={props.saveButtonText || "Deploy"}
          onClick={submit}
          makeFlush={!props.isInModal}
          status={
            validationInfo.validated ? renderSaveStatus() : validationInfo.error
          }
          disabled={isDisabled()}
        />
      )}
      {props.showStateDebugger && (
        <Pre>{JSON.stringify(formState, undefined, 2)}</Pre>
      )}
      {!props.hideSpacer && <Spacer />}
    </>
  );
};

export default PorterForm;

const Pre = styled.pre`
  font-size: 13px;
  color: #aaaabb;
`;

const Spacer = styled.div`
  height: 50px;
`;

const StyledPorterForm = styled.div<{ showSave?: boolean }>`
  width: 100%;
  height: ${(props) => (props.showSave ? "calc(100% - 50px)" : "100%")};
  background: #ffffff11;
  color: #ffffff;
  padding: 0px 35px 25px;
  position: relative;
  border-radius: 8px;
  font-size: 13px;
  overflow: auto;
`;<|MERGE_RESOLUTION|>--- conflicted
+++ resolved
@@ -27,10 +27,7 @@
 import ResourceList from "./field-components/ResourceList";
 import VeleroForm from "./field-components/VeleroForm";
 import CronInput from "./field-components/CronInput";
-<<<<<<< HEAD
-=======
 import TextAreaInput from "./field-components/TextAreaInput";
->>>>>>> 18ef02d2
 
 interface Props {
   leftTabOptions?: TabOption[];
@@ -93,11 +90,8 @@
         return <VeleroForm />;
       case "cron":
         return <CronInput {...(bundledProps as CronField)} />;
-<<<<<<< HEAD
-=======
       case "text-area":
         return <TextAreaInput {...(bundledProps as TextAreaField)} />;
->>>>>>> 18ef02d2
     }
     return <p>Not Implemented: {(field as any).type}</p>;
   };
