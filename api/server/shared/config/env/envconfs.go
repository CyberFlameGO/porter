package env

import "time"

// ServerConf is the server configuration
type ServerConf struct {
	Debug bool `env:"DEBUG,default=false"`

	ServerURL string `env:"SERVER_URL,default=http://localhost:8080"`

	// The instance name is used to set a name for integrations linked only by a project ID,
	// in order to differentiate between the same project ID on different instances. For example,
	// when writing a Github secret with `PORTER_TOKEN_<PROJECT_ID>`, setting this value will change
	// this to `PORTER_TOKEN_<INSTANCE_NAME>_<PROJECT_ID>`
	InstanceName string `env:"INSTANCE_NAME"`

	Port                 int           `env:"SERVER_PORT,default=8080"`
	StaticFilePath       string        `env:"STATIC_FILE_PATH,default=/porter/static"`
	CookieName           string        `env:"COOKIE_NAME,default=porter"`
	CookieSecrets        []string      `env:"COOKIE_SECRETS,default=random_hash_key_;random_block_key"`
	TokenGeneratorSecret string        `env:"TOKEN_GENERATOR_SECRET,default=secret"`
	TimeoutRead          time.Duration `env:"SERVER_TIMEOUT_READ,default=5s"`
	TimeoutWrite         time.Duration `env:"SERVER_TIMEOUT_WRITE,default=10s"`
	TimeoutIdle          time.Duration `env:"SERVER_TIMEOUT_IDLE,default=15s"`
	IsLocal              bool          `env:"IS_LOCAL,default=false"`
	IsTesting            bool          `env:"IS_TESTING,default=false"`
	AppRootDomain        string        `env:"APP_ROOT_DOMAIN,default=porter.run"`

	DefaultApplicationHelmRepoURL string `env:"HELM_APP_REPO_URL,default=https://charts.dev.getporter.dev"`
	DefaultAddonHelmRepoURL       string `env:"HELM_ADD_ON_REPO_URL,default=https://chart-addons.dev.getporter.dev"`

	BasicLoginEnabled bool `env:"BASIC_LOGIN_ENABLED,default=true"`

	GithubClientID     string `env:"GITHUB_CLIENT_ID"`
	GithubClientSecret string `env:"GITHUB_CLIENT_SECRET"`
	GithubLoginEnabled bool   `env:"GITHUB_LOGIN_ENABLED,default=true"`

	GithubAppClientID      string `env:"GITHUB_APP_CLIENT_ID"`
	GithubAppClientSecret  string `env:"GITHUB_APP_CLIENT_SECRET"`
	GithubAppName          string `env:"GITHUB_APP_NAME"`
	GithubAppWebhookSecret string `env:"GITHUB_APP_WEBHOOK_SECRET"`
	GithubAppID            string `env:"GITHUB_APP_ID"`
	GithubAppSecretPath    string `env:"GITHUB_APP_SECRET_PATH"`

	GoogleClientID         string `env:"GOOGLE_CLIENT_ID"`
	GoogleClientSecret     string `env:"GOOGLE_CLIENT_SECRET"`
	GoogleRestrictedDomain string `env:"GOOGLE_RESTRICTED_DOMAIN"`

	SendgridAPIKey                  string `env:"SENDGRID_API_KEY"`
	SendgridPWResetTemplateID       string `env:"SENDGRID_PW_RESET_TEMPLATE_ID"`
	SendgridPWGHTemplateID          string `env:"SENDGRID_PW_GH_TEMPLATE_ID"`
	SendgridVerifyEmailTemplateID   string `env:"SENDGRID_VERIFY_EMAIL_TEMPLATE_ID"`
	SendgridProjectInviteTemplateID string `env:"SENDGRID_INVITE_TEMPLATE_ID"`
	SendgridSenderEmail             string `env:"SENDGRID_SENDER_EMAIL"`

	SlackClientID     string `env:"SLACK_CLIENT_ID"`
	SlackClientSecret string `env:"SLACK_CLIENT_SECRET"`

	IronPlansAPIKey    string `env:"IRON_PLANS_API_KEY"`
	IronPlansServerURL string `env:"IRON_PLANS_SERVER_URL"`
	WhitelistedUsers   []uint `env:"WHITELISTED_USERS"`

	DOClientID     string `env:"DO_CLIENT_ID"`
	DOClientSecret string `env:"DO_CLIENT_SECRET"`

	// Options for the provisioner jobs
	ProvisionerImageTag        string `env:"PROV_IMAGE_TAG,default=latest"`
	ProvisionerImagePullSecret string `env:"PROV_IMAGE_PULL_SECRET"`
	ProvisionerJobNamespace    string `env:"PROV_JOB_NAMESPACE,default=default"`
	ProvisionerBackendURL      string `env:"PROV_BACKEND_URL"`
	ProvisionerCredExchangeURL string `env:"PROV_CRED_EXCHANGE_URL,default=http://porter:8080"`

	SegmentClientKey string `env:"SEGMENT_CLIENT_KEY"`

	// PowerDNS client API key and the host of the PowerDNS API server
	PowerDNSAPIServerURL string `env:"POWER_DNS_API_SERVER_URL"`
	PowerDNSAPIKey       string `env:"POWER_DNS_API_KEY"`

	// Email for an admin user. On a self-hosted instance of Porter, the
	// admin user is the only user that can log in and register. After the admin
	// user has logged in, registration is turned off.
	AdminEmail string `env:"ADMIN_EMAIL"`

	SentryDSN string `env:"SENTRY_DSN"`
	SentryEnv string `env:"SENTRY_ENV,default=dev"`

	ProvisionerCluster string `env:"PROVISIONER_CLUSTER"`
	IngressCluster     string `env:"INGRESS_CLUSTER"`
	SelfKubeconfig     string `env:"SELF_KUBECONFIG"`

	WelcomeFormWebhook string `env:"WELCOME_FORM_WEBHOOK"`

	// Token for internal retool to authenticate to internal API endpoints
	RetoolToken string `env:"RETOOL_TOKEN"`

<<<<<<< HEAD
	ProvisionerTest bool `env:"PROVISIONER_TEST,default=false"`
=======
>>>>>>> 49888561
	// Enable pprof profiling endpoints
	PprofEnabled bool `env:"PPROF_ENABLED,default=false"`

	// Disable filtering for project creation
	DisableAllowlist bool `env:"DISABLE_ALLOWLIST,default=false"`
<<<<<<< HEAD
=======
	ProvisionerTest  bool `env:"PROVISIONER_TEST,default=false"`
>>>>>>> 49888561
}

// DBConf is the database configuration: if generated from environment variables,
// it assumes the default docker-compose configuration is used
type DBConf struct {
	// EncryptionKey is the key to use for sensitive values that are encrypted at rest
	EncryptionKey string `env:"ENCRYPTION_KEY,default=__random_strong_encryption_key__"`

	Host     string `env:"DB_HOST,default=postgres"`
	Port     int    `env:"DB_PORT,default=5432"`
	Username string `env:"DB_USER,default=porter"`
	Password string `env:"DB_PASS,default=porter"`
	DbName   string `env:"DB_NAME,default=porter"`
	ForceSSL bool   `env:"DB_FORCE_SSL,default=false"`

	SQLLite     bool   `env:"SQL_LITE,default=false"`
	SQLLitePath string `env:"SQL_LITE_PATH,default=/porter/porter.db"`

	VaultPrefix    string `env:"VAULT_PREFIX,default=production"`
	VaultAPIKey    string `env:"VAULT_API_KEY"`
	VaultServerURL string `env:"VAULT_SERVER_URL"`
}

// RedisConf is the redis config required for the provisioner container
type RedisConf struct {
	// if redis should be used
	Enabled bool `env:"REDIS_ENABLED,default=true"`

	Host     string `env:"REDIS_HOST,default=redis"`
	Port     string `env:"REDIS_PORT,default=6379"`
	Username string `env:"REDIS_USER"`
	Password string `env:"REDIS_PASS"`
	DB       int    `env:"REDIS_DB,default=0"`
}<|MERGE_RESOLUTION|>--- conflicted
+++ resolved
@@ -93,19 +93,12 @@
 	// Token for internal retool to authenticate to internal API endpoints
 	RetoolToken string `env:"RETOOL_TOKEN"`
 
-<<<<<<< HEAD
-	ProvisionerTest bool `env:"PROVISIONER_TEST,default=false"`
-=======
->>>>>>> 49888561
 	// Enable pprof profiling endpoints
 	PprofEnabled bool `env:"PPROF_ENABLED,default=false"`
 
 	// Disable filtering for project creation
 	DisableAllowlist bool `env:"DISABLE_ALLOWLIST,default=false"`
-<<<<<<< HEAD
-=======
 	ProvisionerTest  bool `env:"PROVISIONER_TEST,default=false"`
->>>>>>> 49888561
 }
 
 // DBConf is the database configuration: if generated from environment variables,
