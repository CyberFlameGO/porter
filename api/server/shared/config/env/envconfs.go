package env

import "time"

// ServerConf is the server configuration
type ServerConf struct {
	Debug bool `env:"DEBUG,default=false"`

	ServerURL string `env:"SERVER_URL,default=http://localhost:8080"`

	// The instance name is used to set a name for integrations linked only by a project ID,
	// in order to differentiate between the same project ID on different instances. For example,
	// when writing a Github secret with `PORTER_TOKEN_<PROJECT_ID>`, setting this value will change
	// this to `PORTER_TOKEN_<INSTANCE_NAME>_<PROJECT_ID>`
	InstanceName string `env:"INSTANCE_NAME"`

	UsageTrackingEnabled bool `env:"USAGE_TRACKING_ENABLED,default=false"`

	Port                 int           `env:"SERVER_PORT,default=8080"`
	StaticFilePath       string        `env:"STATIC_FILE_PATH,default=/porter/static"`
	CookieName           string        `env:"COOKIE_NAME,default=porter"`
	CookieSecrets        []string      `env:"COOKIE_SECRETS,default=random_hash_key_;random_block_key"`
	TokenGeneratorSecret string        `env:"TOKEN_GENERATOR_SECRET,default=secret"`
	TimeoutRead          time.Duration `env:"SERVER_TIMEOUT_READ,default=5s"`
	TimeoutWrite         time.Duration `env:"SERVER_TIMEOUT_WRITE,default=10s"`
	TimeoutIdle          time.Duration `env:"SERVER_TIMEOUT_IDLE,default=15s"`
	IsLocal              bool          `env:"IS_LOCAL,default=false"`
	IsTesting            bool          `env:"IS_TESTING,default=false"`
	AppRootDomain        string        `env:"APP_ROOT_DOMAIN,default=porter.run"`

	DefaultApplicationHelmRepoURL string `env:"HELM_APP_REPO_URL,default=https://charts.dev.getporter.dev"`
	DefaultAddonHelmRepoURL       string `env:"HELM_ADD_ON_REPO_URL,default=https://chart-addons.dev.getporter.dev"`

	BasicLoginEnabled bool `env:"BASIC_LOGIN_ENABLED,default=true"`

	GithubClientID     string `env:"GITHUB_CLIENT_ID"`
	GithubClientSecret string `env:"GITHUB_CLIENT_SECRET"`
	GithubLoginEnabled bool   `env:"GITHUB_LOGIN_ENABLED,default=true"`

	GithubAppClientID      string `env:"GITHUB_APP_CLIENT_ID"`
	GithubAppClientSecret  string `env:"GITHUB_APP_CLIENT_SECRET"`
	GithubAppName          string `env:"GITHUB_APP_NAME"`
	GithubAppWebhookSecret string `env:"GITHUB_APP_WEBHOOK_SECRET"`
	GithubAppID            string `env:"GITHUB_APP_ID"`
	GithubAppSecretPath    string `env:"GITHUB_APP_SECRET_PATH"`

	GoogleClientID         string `env:"GOOGLE_CLIENT_ID"`
	GoogleClientSecret     string `env:"GOOGLE_CLIENT_SECRET"`
	GoogleRestrictedDomain string `env:"GOOGLE_RESTRICTED_DOMAIN"`

	SendgridAPIKey                  string `env:"SENDGRID_API_KEY"`
	SendgridPWResetTemplateID       string `env:"SENDGRID_PW_RESET_TEMPLATE_ID"`
	SendgridPWGHTemplateID          string `env:"SENDGRID_PW_GH_TEMPLATE_ID"`
	SendgridVerifyEmailTemplateID   string `env:"SENDGRID_VERIFY_EMAIL_TEMPLATE_ID"`
	SendgridProjectInviteTemplateID string `env:"SENDGRID_INVITE_TEMPLATE_ID"`
	SendgridSenderEmail             string `env:"SENDGRID_SENDER_EMAIL"`

	SlackClientID     string `env:"SLACK_CLIENT_ID"`
	SlackClientSecret string `env:"SLACK_CLIENT_SECRET"`

	IronPlansAPIKey    string `env:"IRON_PLANS_API_KEY"`
	IronPlansServerURL string `env:"IRON_PLANS_SERVER_URL"`
	WhitelistedUsers   []uint `env:"WHITELISTED_USERS"`

	DOClientID     string `env:"DO_CLIENT_ID"`
	DOClientSecret string `env:"DO_CLIENT_SECRET"`

	// Options for the provisioner service
	ProvisionerServerURL string `env:"PROVISIONER_SERVER_URL"`
	ProvisionerToken     string `env:"PROVISIONER_TOKEN"`

	SegmentClientKey string `env:"SEGMENT_CLIENT_KEY"`

	// PowerDNS client API key and the host of the PowerDNS API server
	PowerDNSAPIServerURL string `env:"POWER_DNS_API_SERVER_URL"`
	PowerDNSAPIKey       string `env:"POWER_DNS_API_KEY"`

	// Email for an admin user. On a self-hosted instance of Porter, the
	// admin user is the only user that can log in and register. After the admin
	// user has logged in, registration is turned off.
	AdminEmail string `env:"ADMIN_EMAIL"`

	SentryDSN string `env:"SENTRY_DSN"`
	SentryEnv string `env:"SENTRY_ENV,default=dev"`

<<<<<<< HEAD
	ProvisionerCluster string `env:"PROVISIONER_CLUSTER"`
	IngressCluster     string `env:"INGRESS_CLUSTER"`
	SelfKubeconfig     string `env:"SELF_KUBECONFIG"`
	InitInCluster      bool   `env:"INIT_IN_CLUSTER,default=false"`
=======
	InitInCluster bool `env:"INIT_IN_CLUSTER,default=false"`
>>>>>>> fdcf8d3c

	WelcomeFormWebhook string `env:"WELCOME_FORM_WEBHOOK"`

	// Token for internal retool to authenticate to internal API endpoints
	RetoolToken string `env:"RETOOL_TOKEN"`

	// Enable pprof profiling endpoints
	PprofEnabled    bool `env:"PPROF_ENABLED,default=false"`
	ProvisionerTest bool `env:"PROVISIONER_TEST,default=false"`

	// Disable filtering for project creation
	DisableAllowlist bool `env:"DISABLE_ALLOWLIST,default=false"`
}

// DBConf is the database configuration: if generated from environment variables,
// it assumes the default docker-compose configuration is used
type DBConf struct {
	// EncryptionKey is the key to use for sensitive values that are encrypted at rest
	EncryptionKey string `env:"ENCRYPTION_KEY,default=__random_strong_encryption_key__"`

	Host     string `env:"DB_HOST,default=postgres"`
	Port     int    `env:"DB_PORT,default=5432"`
	Username string `env:"DB_USER,default=porter"`
	Password string `env:"DB_PASS,default=porter"`
	DbName   string `env:"DB_NAME,default=porter"`
	ForceSSL bool   `env:"DB_FORCE_SSL,default=false"`

	SQLLite     bool   `env:"SQL_LITE,default=false"`
	SQLLitePath string `env:"SQL_LITE_PATH,default=/porter/porter.db"`

	VaultPrefix    string `env:"VAULT_PREFIX,default=production"`
	VaultAPIKey    string `env:"VAULT_API_KEY"`
	VaultServerURL string `env:"VAULT_SERVER_URL"`
}

// RedisConf is the redis config required for the provisioner container
type RedisConf struct {
	// if redis should be used
	Enabled bool `env:"REDIS_ENABLED,default=true"`

	Host     string `env:"REDIS_HOST,default=redis"`
	Port     string `env:"REDIS_PORT,default=6379"`
	Username string `env:"REDIS_USER"`
	Password string `env:"REDIS_PASS"`
	DB       int    `env:"REDIS_DB,default=0"`
}<|MERGE_RESOLUTION|>--- conflicted
+++ resolved
@@ -83,14 +83,7 @@
 	SentryDSN string `env:"SENTRY_DSN"`
 	SentryEnv string `env:"SENTRY_ENV,default=dev"`
 
-<<<<<<< HEAD
-	ProvisionerCluster string `env:"PROVISIONER_CLUSTER"`
-	IngressCluster     string `env:"INGRESS_CLUSTER"`
-	SelfKubeconfig     string `env:"SELF_KUBECONFIG"`
-	InitInCluster      bool   `env:"INIT_IN_CLUSTER,default=false"`
-=======
 	InitInCluster bool `env:"INIT_IN_CLUSTER,default=false"`
->>>>>>> fdcf8d3c
 
 	WelcomeFormWebhook string `env:"WELCOME_FORM_WEBHOOK"`
 
