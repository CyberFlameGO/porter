package env

import "time"

// ServerConf is the server configuration
type ServerConf struct {
	Debug bool `env:"DEBUG,default=false"`

	ServerURL            string        `env:"SERVER_URL,default=http://localhost:8080"`
	Port                 int           `env:"SERVER_PORT,default=8080"`
	StaticFilePath       string        `env:"STATIC_FILE_PATH,default=/porter/static"`
	CookieName           string        `env:"COOKIE_NAME,default=porter"`
	CookieSecrets        []string      `env:"COOKIE_SECRETS,default=random_hash_key_;random_block_key"`
	TokenGeneratorSecret string        `env:"TOKEN_GENERATOR_SECRET,default=secret"`
	TimeoutRead          time.Duration `env:"SERVER_TIMEOUT_READ,default=5s"`
	TimeoutWrite         time.Duration `env:"SERVER_TIMEOUT_WRITE,default=10s"`
	TimeoutIdle          time.Duration `env:"SERVER_TIMEOUT_IDLE,default=15s"`
	IsLocal              bool          `env:"IS_LOCAL,default=false"`
	IsTesting            bool          `env:"IS_TESTING,default=false"`
	AppRootDomain        string        `env:"APP_ROOT_DOMAIN,default=porter.run"`

	DefaultApplicationHelmRepoURL string `env:"HELM_APP_REPO_URL,default=https://charts.dev.getporter.dev"`
	DefaultAddonHelmRepoURL       string `env:"HELM_ADD_ON_REPO_URL,default=https://chart-addons.dev.getporter.dev"`

	BasicLoginEnabled bool `env:"BASIC_LOGIN_ENABLED,default=true"`

	GithubClientID     string `env:"GITHUB_CLIENT_ID"`
	GithubClientSecret string `env:"GITHUB_CLIENT_SECRET"`
	GithubLoginEnabled bool   `env:"GITHUB_LOGIN_ENABLED,default=true"`

	GithubAppClientID      string `env:"GITHUB_APP_CLIENT_ID"`
	GithubAppClientSecret  string `env:"GITHUB_APP_CLIENT_SECRET"`
	GithubAppName          string `env:"GITHUB_APP_NAME"`
	GithubAppWebhookSecret string `env:"GITHUB_APP_WEBHOOK_SECRET"`
	GithubAppID            string `env:"GITHUB_APP_ID"`
	GithubAppSecretPath    string `env:"GITHUB_APP_SECRET_PATH"`

	GoogleClientID         string `env:"GOOGLE_CLIENT_ID"`
	GoogleClientSecret     string `env:"GOOGLE_CLIENT_SECRET"`
	GoogleRestrictedDomain string `env:"GOOGLE_RESTRICTED_DOMAIN"`

	SendgridAPIKey                  string `env:"SENDGRID_API_KEY"`
	SendgridPWResetTemplateID       string `env:"SENDGRID_PW_RESET_TEMPLATE_ID"`
	SendgridPWGHTemplateID          string `env:"SENDGRID_PW_GH_TEMPLATE_ID"`
	SendgridVerifyEmailTemplateID   string `env:"SENDGRID_VERIFY_EMAIL_TEMPLATE_ID"`
	SendgridProjectInviteTemplateID string `env:"SENDGRID_INVITE_TEMPLATE_ID"`
	SendgridSenderEmail             string `env:"SENDGRID_SENDER_EMAIL"`

	SlackClientID     string `env:"SLACK_CLIENT_ID"`
	SlackClientSecret string `env:"SLACK_CLIENT_SECRET"`

	IronPlansAPIKey    string `env:"IRON_PLANS_API_KEY"`
	IronPlansServerURL string `env:"IRON_PLANS_SERVER_URL"`
<<<<<<< HEAD
=======
	WhitelistedUsers   []uint `env:"WHITELISTED_USERS"`
>>>>>>> 7bb1123b

	DOClientID                 string `env:"DO_CLIENT_ID"`
	DOClientSecret             string `env:"DO_CLIENT_SECRET"`
	ProvisionerImageTag        string `env:"PROV_IMAGE_TAG,default=latest"`
	ProvisionerImagePullSecret string `env:"PROV_IMAGE_PULL_SECRET"`
	SegmentClientKey           string `env:"SEGMENT_CLIENT_KEY"`

	// PowerDNS client API key and the host of the PowerDNS API server
	PowerDNSAPIServerURL string `env:"POWER_DNS_API_SERVER_URL"`
	PowerDNSAPIKey       string `env:"POWER_DNS_API_KEY"`

	// Email for an admin user. On a self-hosted instance of Porter, the
	// admin user is the only user that can log in and register. After the admin
	// user has logged in, registration is turned off.
	AdminEmail string `env:"ADMIN_EMAIL"`

	SentryDSN string `env:"SENTRY_DSN"`
	SentryEnv string `env:"SENTRY_ENV,default=dev"`

	ProvisionerCluster string `env:"PROVISIONER_CLUSTER"`
	IngressCluster     string `env:"INGRESS_CLUSTER"`
	SelfKubeconfig     string `env:"SELF_KUBECONFIG"`

	WelcomeFormWebhook string `env:"WELCOME_FORM_WEBHOOK"`
}

// DBConf is the database configuration: if generated from environment variables,
// it assumes the default docker-compose configuration is used
type DBConf struct {
	// EncryptionKey is the key to use for sensitive values that are encrypted at rest
	EncryptionKey string `env:"ENCRYPTION_KEY,default=__random_strong_encryption_key__"`

	Host     string `env:"DB_HOST,default=postgres"`
	Port     int    `env:"DB_PORT,default=5432"`
	Username string `env:"DB_USER,default=porter"`
	Password string `env:"DB_PASS,default=porter"`
	DbName   string `env:"DB_NAME,default=porter"`
	ForceSSL bool   `env:"DB_FORCE_SSL,default=false"`

	SQLLite     bool   `env:"SQL_LITE,default=false"`
	SQLLitePath string `env:"SQL_LITE_PATH,default=/porter/porter.db"`
}

// RedisConf is the redis config required for the provisioner container
type RedisConf struct {
	// if redis should be used
	Enabled bool `env:"REDIS_ENABLED,default=true"`

	Host     string `env:"REDIS_HOST,default=redis"`
	Port     string `env:"REDIS_PORT,default=6379"`
	Username string `env:"REDIS_USER"`
	Password string `env:"REDIS_PASS"`
	DB       int    `env:"REDIS_DB,default=0"`
}<|MERGE_RESOLUTION|>--- conflicted
+++ resolved
@@ -51,10 +51,7 @@
 
 	IronPlansAPIKey    string `env:"IRON_PLANS_API_KEY"`
 	IronPlansServerURL string `env:"IRON_PLANS_SERVER_URL"`
-<<<<<<< HEAD
-=======
 	WhitelistedUsers   []uint `env:"WHITELISTED_USERS"`
->>>>>>> 7bb1123b
 
 	DOClientID                 string `env:"DO_CLIENT_ID"`
 	DOClientSecret             string `env:"DO_CLIENT_SECRET"`
