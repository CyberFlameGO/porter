--- conflicted
+++ resolved
@@ -317,11 +317,6 @@
 			Handler:  listEnvHandler,
 			Router:   r,
 		})
-<<<<<<< HEAD
-
-		// GET /api/projects/{project_id}/clusters/{cluster_id}/deployments -> environment.NewListDeploymentsByClusterHandler
-		listDeploymentsEndpoint := factory.NewAPIEndpoint(
-=======
 
 		// GET /api/projects/{project_id}/clusters/{cluster_id}/deployments -> environment.NewListDeploymentsByClusterHandler
 		listDeploymentsEndpoint := factory.NewAPIEndpoint(
@@ -354,17 +349,12 @@
 
 		// GET /api/projects/{project_id}/clusters/{cluster_id}/{environment_id}/deployment -> environment.NewGetDeploymentByClusterHandler
 		getDeploymentEndpoint := factory.NewAPIEndpoint(
->>>>>>> 111735ed
 			&types.APIRequestMetadata{
 				Verb:   types.APIVerbGet,
 				Method: types.HTTPVerbGet,
 				Path: &types.Path{
 					Parent:       basePath,
-<<<<<<< HEAD
-					RelativePath: relPath + "/deployments",
-=======
 					RelativePath: relPath + "/{environment_id}/deployment",
->>>>>>> 111735ed
 				},
 				Scopes: []types.PermissionScope{
 					types.UserScope,
@@ -374,67 +364,13 @@
 			},
 		)
 
-<<<<<<< HEAD
-		listDeploymentsHandler := environment.NewListDeploymentsByClusterHandler(
-=======
 		getDeploymentHandler := environment.NewGetDeploymentByClusterHandler(
->>>>>>> 111735ed
 			config,
 			factory.GetDecoderValidator(),
 			factory.GetResultWriter(),
 		)
 
 		routes = append(routes, &Route{
-<<<<<<< HEAD
-			Endpoint: listDeploymentsEndpoint,
-			Handler:  listDeploymentsHandler,
-			Router:   r,
-		})
-
-		// GET /api/projects/{project_id}/clusters/{cluster_id}/{environment_id}/deployment -> environment.NewGetDeploymentByClusterHandler
-		getDeploymentEndpoint := factory.NewAPIEndpoint(
-			&types.APIRequestMetadata{
-				Verb:   types.APIVerbGet,
-				Method: types.HTTPVerbGet,
-				Path: &types.Path{
-					Parent:       basePath,
-					RelativePath: relPath + "/{environment_id}/deployment",
-=======
-			Endpoint: getDeploymentEndpoint,
-			Handler:  getDeploymentHandler,
-			Router:   r,
-		})
-
-		// PATCH /api/projects/{project_id}/clusters/{cluster_id}/deployments/{deployment_id}/reenable -> environment.NewReenableDeploymentHandler
-		reenableDeploymentEndpoint := factory.NewAPIEndpoint(
-			&types.APIRequestMetadata{
-				Verb:   types.APIVerbUpdate,
-				Method: types.HTTPVerbPatch,
-				Path: &types.Path{
-					Parent:       basePath,
-					RelativePath: relPath + "/deployments/{deployment_id}/reenable",
->>>>>>> 111735ed
-				},
-				Scopes: []types.PermissionScope{
-					types.UserScope,
-					types.ProjectScope,
-					types.ClusterScope,
-				},
-			},
-		)
-
-<<<<<<< HEAD
-		getDeploymentHandler := environment.NewGetDeploymentByClusterHandler(
-=======
-		reenableDeploymentHandler := environment.NewReenableDeploymentHandler(
->>>>>>> 111735ed
-			config,
-			factory.GetDecoderValidator(),
-			factory.GetResultWriter(),
-		)
-
-		routes = append(routes, &Route{
-<<<<<<< HEAD
 			Endpoint: getDeploymentEndpoint,
 			Handler:  getDeploymentHandler,
 			Router:   r,
@@ -450,7 +386,20 @@
 					RelativePath: relPath + "/deployments/{deployment_id}/reenable",
 				},
 				Scopes: []types.PermissionScope{
-=======
+					types.UserScope,
+					types.ProjectScope,
+					types.ClusterScope,
+				},
+			},
+		)
+
+		reenableDeploymentHandler := environment.NewReenableDeploymentHandler(
+			config,
+			factory.GetDecoderValidator(),
+			factory.GetResultWriter(),
+		)
+
+		routes = append(routes, &Route{
 			Endpoint: reenableDeploymentEndpoint,
 			Handler:  reenableDeploymentHandler,
 			Router:   r,
@@ -467,41 +416,19 @@
 				},
 				Scopes: []types.PermissionScope{
 					types.UserScope,
->>>>>>> 111735ed
 					types.ProjectScope,
 					types.ClusterScope,
 				},
 			},
 		)
 
-<<<<<<< HEAD
-		reenableDeploymentHandler := environment.NewReenableDeploymentHandler(
-=======
 		enablePullRequestHandler := environment.NewEnablePullRequestHandler(
->>>>>>> 111735ed
 			config,
 			factory.GetDecoderValidator(),
 			factory.GetResultWriter(),
 		)
 
 		routes = append(routes, &Route{
-<<<<<<< HEAD
-			Endpoint: reenableDeploymentEndpoint,
-			Handler:  reenableDeploymentHandler,
-			Router:   r,
-		})
-
-		// POST /api/projects/{project_id}/clusters/{cluster_id}/deployments/pull_request -> environment.NewEnablePullRequestHandler
-		enablePullRequestEndpoint := factory.NewAPIEndpoint(
-			&types.APIRequestMetadata{
-				Verb:   types.APIVerbCreate,
-				Method: types.HTTPVerbPost,
-				Path: &types.Path{
-					Parent:       basePath,
-					RelativePath: relPath + "/deployments/pull_request",
-				},
-				Scopes: []types.PermissionScope{
-=======
 			Endpoint: enablePullRequestEndpoint,
 			Handler:  enablePullRequestHandler,
 			Router:   r,
@@ -524,31 +451,21 @@
 				},
 				Scopes: []types.PermissionScope{
 					types.UserScope,
->>>>>>> 111735ed
 					types.ProjectScope,
 					types.ClusterScope,
 				},
 			},
 		)
 
-<<<<<<< HEAD
-		enablePullRequestHandler := environment.NewEnablePullRequestHandler(
-=======
 		deleteDeploymentHandler := environment.NewDeleteDeploymentHandler(
->>>>>>> 111735ed
 			config,
 			factory.GetDecoderValidator(),
 			factory.GetResultWriter(),
 		)
 
 		routes = append(routes, &Route{
-<<<<<<< HEAD
-			Endpoint: enablePullRequestEndpoint,
-			Handler:  enablePullRequestHandler,
-=======
 			Endpoint: deleteDeploymentEndpoint,
 			Handler:  deleteDeploymentHandler,
->>>>>>> 111735ed
 			Router:   r,
 		})
 
