--- conflicted
+++ resolved
@@ -2,7 +2,6 @@
 
 import (
 	"context"
-	"fmt"
 	"net/http"
 	"sort"
 	"time"
@@ -40,11 +39,8 @@
 	defer close(orgsChan)
 	defer close(errChan)
 
-<<<<<<< HEAD
-=======
 	page := 1
 
->>>>>>> bfedf0d9
 	for {
 		select {
 		case <-ctx.Done():
@@ -52,37 +48,22 @@
 		default:
 			orgs, pages, err := client.Organizations.List(context.Background(), "", &github.ListOptions{
 				PerPage: 100,
-<<<<<<< HEAD
-				Page:    1,
-			})
-
-			if err != nil {
-				fmt.Println("error occured while fetching organisations. error:", err.Error())
-=======
 				Page:    page,
 			})
 
 			if err != nil {
->>>>>>> bfedf0d9
 				errChan <- err
 				return
 			}
 
 			for _, org := range orgs {
 				orgsChan <- org
-<<<<<<< HEAD
-				// res.Accounts = append(res.Accounts, *org.Login)
-=======
->>>>>>> bfedf0d9
 			}
 
 			if pages.NextPage == 0 {
 				return
-<<<<<<< HEAD
-=======
 			} else {
 				page = pages.NextPage
->>>>>>> bfedf0d9
 			}
 		}
 	}
@@ -115,10 +96,6 @@
 				res.Accounts = append(res.Accounts, *result.Login)
 			} else {
 				// channel has been closed now
-<<<<<<< HEAD
-				// close(errChan)
-=======
->>>>>>> bfedf0d9
 				break resultOrErrorReader
 			}
 		case err, ok := <-errChan:
