package main

import (
	"flag"
	"fmt"
	"log"
	"net/http"
	"os"

	"github.com/porter-dev/porter/api/server/router"
	"github.com/porter-dev/porter/api/server/shared/config/loader"
)

// Version will be linked by an ldflag during build
var Version string = "dev"

func main() {
	var versionFlag bool
	flag.BoolVar(&versionFlag, "version", false, "print version and exit")
	flag.Parse()

	// Exit safely when version is used
	if versionFlag {
		fmt.Println(Version)
		os.Exit(0)
	}

<<<<<<< HEAD
	cl := loader.NewEnvLoader()

	config, err := cl.LoadConfig()

	if err != nil {
		log.Fatal("Config loading failed: ", err)
=======
	appConf := config.FromEnv()

	logger := lr.NewConsole(appConf.Debug)
	db, err := adapter.New(&appConf.Db)

	if err != nil {
		logger.Fatal().Err(err).Msg("")
		return
	}

	err = gorm.AutoMigrate(db)

	if err != nil {
		logger.Fatal().Err(err).Msg("")
		return
	}

	var key [32]byte

	for i, b := range []byte(appConf.Db.EncryptionKey) {
		key[i] = b
	}

	repo := gorm.NewRepository(db, &key)

	a, err := api.New(&api.AppConfig{
		Version:    Version,
		Logger:     logger,
		Repository: repo,
		ServerConf: appConf.Server,
		RedisConf:  &appConf.Redis,
		CapConf:    appConf.Capabilities,
		DBConf:     appConf.Db,
	})

	if err != nil {
		logger.Fatal().Err(err).Msg("")
	}

	if appConf.Redis.Enabled {
		redis, err := adapter.NewRedisClient(&appConf.Redis)

		if err != nil {
			logger.Fatal().Err(err).Msg("")
			return
		}

		prov.InitGlobalStream(redis)

		errorChan := make(chan error)

		go prov.GlobalStreamListener(redis, *repo, a.AnalyticsClient, errorChan)
>>>>>>> 68f00cd4
	}

	appRouter := router.NewAPIRouter(config)

	address := fmt.Sprintf(":%d", config.ServerConf.Port)

	config.Logger.Info().Msgf("Starting server %v", address)

	s := &http.Server{
		Addr:         address,
		Handler:      appRouter,
		ReadTimeout:  config.ServerConf.TimeoutRead,
		WriteTimeout: config.ServerConf.TimeoutWrite,
		IdleTimeout:  config.ServerConf.TimeoutIdle,
	}

	if err := s.ListenAndServe(); err != nil && err != http.ErrServerClosed {
		log.Fatal("Server startup failed", err)
	}
}<|MERGE_RESOLUTION|>--- conflicted
+++ resolved
@@ -25,54 +25,15 @@
 		os.Exit(0)
 	}
 
-<<<<<<< HEAD
 	cl := loader.NewEnvLoader()
 
 	config, err := cl.LoadConfig()
 
 	if err != nil {
 		log.Fatal("Config loading failed: ", err)
-=======
-	appConf := config.FromEnv()
-
-	logger := lr.NewConsole(appConf.Debug)
-	db, err := adapter.New(&appConf.Db)
-
-	if err != nil {
-		logger.Fatal().Err(err).Msg("")
-		return
 	}
 
-	err = gorm.AutoMigrate(db)
-
-	if err != nil {
-		logger.Fatal().Err(err).Msg("")
-		return
-	}
-
-	var key [32]byte
-
-	for i, b := range []byte(appConf.Db.EncryptionKey) {
-		key[i] = b
-	}
-
-	repo := gorm.NewRepository(db, &key)
-
-	a, err := api.New(&api.AppConfig{
-		Version:    Version,
-		Logger:     logger,
-		Repository: repo,
-		ServerConf: appConf.Server,
-		RedisConf:  &appConf.Redis,
-		CapConf:    appConf.Capabilities,
-		DBConf:     appConf.Db,
-	})
-
-	if err != nil {
-		logger.Fatal().Err(err).Msg("")
-	}
-
-	if appConf.Redis.Enabled {
+	if config.RedisConf.Enabled {
 		redis, err := adapter.NewRedisClient(&appConf.Redis)
 
 		if err != nil {
@@ -85,7 +46,6 @@
 		errorChan := make(chan error)
 
 		go prov.GlobalStreamListener(redis, *repo, a.AnalyticsClient, errorChan)
->>>>>>> 68f00cd4
 	}
 
 	appRouter := router.NewAPIRouter(config)
